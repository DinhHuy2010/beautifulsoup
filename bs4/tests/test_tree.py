--- conflicted
+++ resolved
@@ -103,13 +103,8 @@
 
     def test_find_by_namespaced_name(self):
         soup = self.soup('<mathml:msqrt>4</mathml:msqrt><a svg:fill="red">')
-<<<<<<< HEAD
-        self.assertEquals("4", soup.find("mathml:msqrt").string)
-        self.assertEquals("a", soup.find(attrs= { "svg:fill" : "red" }).name)
-=======
         self.assertEqual("4", soup.find("mathml:msqrt").string)
         self.assertEqual("a", soup.find(attrs= { "svg:fill" : "red" }).name)
->>>>>>> deaeb409
 
 
 class TestFindAllByName(TreeTest):
