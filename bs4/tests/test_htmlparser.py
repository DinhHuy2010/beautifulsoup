--- conflicted
+++ resolved
@@ -15,463 +15,5 @@
         pass
 
     def test_namespaced_public_doctype(self):
-<<<<<<< HEAD
-        self.assertRaises(HTMLParseError, self._test_doctype,
-                          'xsl:stylesheet PUBLIC "htmlent.dtd"')
-
-    def _test_doctype(self, doctype_fragment):
-        """Run a battery of assertions on a given doctype string.
-
-        HTMLParser doesn't actually behave like this, so this method
-        is never called in this class. But many other builders do
-        behave like this, so I've put the method in the superclass.
-        """
-        doctype_str = '<!DOCTYPE %s>' % doctype_fragment
-        markup = doctype_str + '<p>foo</p>'
-        soup = self.soup(markup)
-        doctype = soup.contents[0]
-        self.assertEqual(doctype.__class__, Doctype)
-        self.assertEqual(doctype, doctype_fragment)
-        self.assertEqual(str(soup)[:len(doctype_str)], doctype_str)
-
-        # Make sure that the doctype was correctly associated with the
-        # parse tree and that the rest of the document parsed.
-        self.assertEqual(soup.p.contents[0], 'foo')
-
-    def test_mixed_case_tags(self):
-        # Mixed-case tags are folded to lowercase.
-        self.assertSoupEquals(
-            "<a><B><Cd><EFG></efg></CD></b></A>",
-            "<a><b><cd><efg></efg></cd></b></a>")
-
-
-    def test_empty_tag_thats_not_an_empty_element_tag(self):
-        # A tag that is empty but not an HTML empty-element tag
-        # is not presented as an empty-element tag.
-        self.assertSoupEquals("<p>", "<p></p>")
-
-    def test_comment(self):
-        # Comments are represented as Comment objects.
-        markup = "<p>foo<!--foobar-->baz</p>"
-        self.assertSoupEquals(markup)
-
-        soup = self.soup(markup)
-        comment = soup.find(text="foobar")
-        self.assertEqual(comment.__class__, Comment)
-
-    def test_nested_inline_elements(self):
-        # Inline tags can be nested indefinitely.
-        b_tag = "<b>Inside a B tag</b>"
-        self.assertSoupEquals(b_tag)
-
-        nested_b_tag = "<p>A <i>nested <b>tag</b></i></p>"
-        self.assertSoupEquals(nested_b_tag)
-
-        double_nested_b_tag = "<p>A <a>doubly <i>nested <b>tag</b></i></a></p>"
-        self.assertSoupEquals(nested_b_tag)
-
-    def test_nested_block_level_elements(self):
-        soup = self.soup('<blockquote><p><b>Foo</b></p></blockquote>')
-        blockquote = soup.blockquote
-        self.assertEqual(blockquote.p.b.string, 'Foo')
-        self.assertEqual(blockquote.b.string, 'Foo')
-
-    def test_correctly_nested_tables(self):
-        markup = ('<table id="1">'
-                  '<tr>'
-                  "<td>Here's another table:"
-                  '<table id="2">'
-                  '<tr><td>foo</td></tr>'
-                  '</table></td>')
-
-        self.assertSoupEquals(
-            markup,
-            '<table id="1"><tr><td>Here\'s another table:'
-            '<table id="2"><tr><td>foo</td></tr></table>'
-            '</td></tr></table>')
-
-        self.assertSoupEquals(
-            "<table><thead><tr><td>Foo</td></tr></thead>"
-            "<tbody><tr><td>Bar</td></tr></tbody>"
-            "<tfoot><tr><td>Baz</td></tr></tfoot></table>")
-
-    def test_collapsed_whitespace(self):
-        """In most tags, whitespace is collapsed."""
-        self.assertSoupEquals("<p>   </p>", "<p> </p>")
-
-    def test_preserved_whitespace_in_pre_and_textarea(self):
-        """In <pre> and <textarea> tags, whitespace is preserved."""
-        self.assertSoupEquals("<pre>   </pre>")
-        self.assertSoupEquals("<textarea> woo  </textarea>")
-
-    def test_single_quote_attribute_values_become_double_quotes(self):
-        self.assertSoupEquals("<foo attr='bar'></foo>",
-                              '<foo attr="bar"></foo>')
-
-    def test_attribute_values_with_nested_quotes_are_left_alone(self):
-        text = """<foo attr='bar "brawls" happen'>a</foo>"""
-        self.assertSoupEquals(text)
-
-    def test_attribute_values_with_double_nested_quotes_get_quoted(self):
-        text = """<foo attr='bar "brawls" happen'>a</foo>"""
-        soup = self.soup(text)
-        soup.foo['attr'] = 'Brawls happen at "Bob\'s Bar"'
-        self.assertSoupEquals(
-            soup.foo.decode(),
-            """<foo attr="Brawls happen at &quot;Bob\'s Bar&quot;">a</foo>""")
-
-    def test_ampersand_in_attribute_value_gets_quoted(self):
-        self.assertSoupEquals('<this is="really messed up & stuff"></this>',
-                              '<this is="really messed up &amp; stuff"></this>')
-
-    def test_entities_in_strings_converted_during_parsing(self):
-        # Both XML and HTML entities are converted to Unicode characters
-        # during parsing.
-        text = "<p>&lt;&lt;sacr&eacute;&#32;bleu!&gt;&gt;</p>"
-        expected = u"<p>&lt;&lt;sacr\N{LATIN SMALL LETTER E WITH ACUTE} bleu!&gt;&gt;</p>"
-        self.assertSoupEquals(text, expected)
-
-    def test_smart_quotes_converted_on_the_way_in(self):
-        # Microsoft smart quotes are converted to Unicode characters during
-        # parsing.
-        quote = b"<p>\x91Foo\x92</p>"
-        soup = self.soup(quote)
-        self.assertEqual(
-            soup.p.string,
-            u"\N{LEFT SINGLE QUOTATION MARK}Foo\N{RIGHT SINGLE QUOTATION MARK}")
-
-    def test_non_breaking_spaces_converted_on_the_way_in(self):
-        soup = self.soup("<a>&nbsp;&nbsp;</a>")
-        self.assertEqual(soup.a.string, u"\N{NO-BREAK SPACE}" * 2)
-
-    def test_real_iso_latin_document(self):
-        # Smoke test of interrelated functionality, using an
-        # easy-to-understand document.
-
-        # Here it is in Unicode. Note that it claims to be in ISO-Latin-1.
-        unicode_html = u'<html><head><meta content="text/html; charset=ISO-Latin-1" http-equiv="Content-type"/></head><body><p>Sacr\N{LATIN SMALL LETTER E WITH ACUTE} bleu!</p></body></html>'
-
-        # That's because we're going to encode it into ISO-Latin-1, and use
-        # that to test.
-        iso_latin_html = unicode_html.encode("iso-8859-1")
-
-        # Parse the ISO-Latin-1 HTML.
-        soup = self.soup(iso_latin_html)
-        # Encode it to UTF-8.
-        result = soup.encode("utf-8")
-
-        # What do we expect the result to look like? Well, it would
-        # look like unicode_html, except that the META tag would say
-        # UTF-8 instead of ISO-Latin-1.
-        expected = unicode_html.replace("ISO-Latin-1", "utf-8")
-
-        # And, of course, it would be in UTF-8, not Unicode.
-        expected = expected.encode("utf-8")
-
-        # Ta-da!
-        self.assertEqual(result, expected)
-
-    def test_real_shift_jis_document(self):
-        # Smoke test to make sure the parser can handle a document in
-        # Shift-JIS encoding, without choking.
-        shift_jis_html = (
-            b'<html><head></head><body><pre>'
-            b'\x82\xb1\x82\xea\x82\xcdShift-JIS\x82\xc5\x83R\x81[\x83f'
-            b'\x83B\x83\x93\x83O\x82\xb3\x82\xea\x82\xbd\x93\xfa\x96{\x8c'
-            b'\xea\x82\xcc\x83t\x83@\x83C\x83\x8b\x82\xc5\x82\xb7\x81B'
-            b'</pre></body></html>')
-        unicode_html = shift_jis_html.decode("shift-jis")
-        soup = self.soup(unicode_html)
-
-        # Make sure the parse tree is correctly encoded to various
-        # encodings.
-        self.assertEqual(soup.encode("utf-8"), unicode_html.encode("utf-8"))
-        self.assertEqual(soup.encode("euc_jp"), unicode_html.encode("euc_jp"))
-
-    # Tests below this line need work.
-
-    def test_meta_tag_reflects_current_encoding(self):
-        # Here's the <meta> tag saying that a document is
-        # encoded in Shift-JIS.
-        meta_tag = ('<meta content="text/html; charset=x-sjis" '
-                    'http-equiv="Content-type"/>')
-
-        # Here's a document incorporating that meta tag.
-        shift_jis_html = (
-            '<html><head>\n%s\n'
-            '<meta http-equiv="Content-language" content="ja"/>'
-            '</head><body>Shift-JIS markup goes here.') % meta_tag
-        soup = self.soup(shift_jis_html)
-
-        # Parse the document, and the charset is replaced with a
-        # generic value.
-        parsed_meta = soup.find('meta', {'http-equiv': 'Content-type'})
-        self.assertEqual(parsed_meta['content'],
-                          'text/html; charset=%SOUP-ENCODING%')
-        self.assertEqual(parsed_meta.contains_substitutions, True)
-
-        # For the rest of the story, see TestSubstitutions in
-        # test_tree.py.
-
-    def test_entities_converted_on_the_way_out(self):
-        text = "<p>&lt;&lt;sacr&eacute;&#32;bleu!&gt;&gt;</p>"
-        expected = u"&lt;&lt;sacr\N{LATIN SMALL LETTER E WITH ACUTE} bleu!&gt;&gt;".encode("utf-8")
-        soup = self.soup(text)
-        str = soup.p.string
-        #self.assertEqual(str.encode("utf-8"), expected)
-
-    def test_br_tag_is_empty_element(self):
-        """A <br> tag is designated as an empty-element tag."""
-        soup = self.soup("<br></br>")
-        self.assertTrue(soup.br.is_empty_element)
-        self.assertEqual(str(soup.br), "<br/>")
-
-    def test_p_tag_is_not_empty_element(self):
-        """A <p> tag is not designated as an empty-element tag."""
-        soup = self.soup("<p/>")
-        self.assertFalse(soup.p.is_empty_element)
-        self.assertEqual(str(soup.p), "<p></p>")
-
-    def test_soupstrainer(self):
-        strainer = SoupStrainer("b")
-        soup = self.soup("A <b>bold</b> <meta/> <i>statement</i>",
-                         parse_only=strainer)
-        self.assertEqual(soup.decode(), "<b>bold</b>")
-
-    def test_deepcopy(self):
-        # Make sure you can copy the builder. This is important because
-        # the builder is part of a BeautifulSoup object, and we want to be
-        # able to copy that.
-        copy.deepcopy(self.default_builder)
-
-class TestHTMLParserTreeBuilderInvalidMarkup(SoupTest):
-    """Tests of invalid markup for the default tree builder.
-
-    Subclass this to test other builders.
-
-    These are very likely to give different results for different tree
-    builders. It's not required that a tree builder handle invalid
-    markup at all.
-    """
-
-    @property
-    def default_builder(self):
-        return HTMLParserTreeBuilder()
-
-    def test_table_containing_bare_markup(self):
-        # Markup should be in table cells, not directly in the table.
-        self.assertSoupEquals("<table><div>Foo</div></table>")
-
-    def test_incorrectly_nested_table(self):
-        # The second <table> tag is floating in the <tr> tag
-        # rather than being inside a <td>.
-        bad_markup = ('<table id="1">'
-                      '<tr>'
-                      "<td>Here's another table:</td>"
-                      '<table id="2">'
-                      '<tr><td>foo</td></tr>'
-                      '</table></td>')
-
-
-    def test_unclosed_a_tag(self):
-        # <a> tags really ought to be closed at some point.
-        #
-        # We have all the <div> tags because HTML5 says to duplicate
-        # the <a> tag rather than closing it, and that's what html5lib
-        # does.
-        markup = """<div id="1">
- <a href="foo">
-</div>
-<div id="2">
- <div id="3">
-   <a href="bar"></a>
-  </div>
-</div>"""
-
-        expect = """<div id="1">
-<a href="foo">
-</a></div>
-<div id="2">
-<div id="3">
-<a href="bar"></a>
-</div>
-</div>"""
-        self.assertSoupEquals(markup, expect)
-
-    def test_unclosed_block_level_elements(self):
-        # Unclosed block-level elements should be closed.
-        self.assertSoupEquals(
-            '<blockquote><p><b>Foo</blockquote><p>Bar',
-            '<blockquote><p><b>Foo</b></p></blockquote><p>Bar</p>')
-
-    def test_fake_self_closing_tag(self):
-        # If a self-closing tag presents as a normal tag, it's treated
-        # as one.
-        self.assertSoupEquals(
-            "<item><link>http://foo.com/</link></item>",
-            "<item><link>http://foo.com/</link></item>")
-
-    def test_boolean_attribute_with_no_value(self):
-        soup = self.soup("<table><td nowrap>foo</td></table>")
-        self.assertEqual(soup.table.td['nowrap'], None)
-
-    def test_incorrectly_nested_tables(self):
-        self.assertSoupEquals(
-            '<table><tr><table><tr id="nested">',
-            '<table><tr><table><tr id="nested"></tr></table></tr></table>')
-
-    def test_floating_text_in_table(self):
-        self.assertSoupEquals("<table><td></td>foo<td>bar</td></table>")
-
-    def test_paragraphs_containing_block_display_elements(self):
-        markup = self.soup("<p>this is the definition:"
-                           "<dl><dt>first case</dt>")
-        # The <p> tag is not closed before the <dl> tag begins.
-        self.assertEqual(len(markup.p.contents), 2)
-
-    def test_empty_element_tag_with_contents(self):
-        self.assertSoupEquals("<br>foo</br>", "<br>foo</br>")
-
-    def test_doctype_in_body(self):
-        markup = "<p>one<!DOCTYPE foobar>two</p>"
-        self.assertSoupEquals(markup)
-
-    def test_nonsensical_declaration(self):
-        # Declarations that don't make any sense are ignored.
-        self.assertRaises(HTMLParseError, self.soup, '<! Foo = -8><p>a</p>')
-
-    def test_whitespace_in_doctype(self):
-        # A declaration that has extra whitespace is ignored.
-        self.assertRaises(
-            HTMLParseError, self.soup,
-            '<! DOCTYPE html PUBLIC "-//W3C//DTD XHTML 1.0 Transitional//EN">' +
-             '<p>foo</p>')
-
-    def test_incomplete_declaration(self):
-        self.assertRaises(HTMLParseError, self.soup, 'a<!b <p>c')
-
-    def test_cdata_where_it_doesnt_belong(self):
-        #CDATA sections are ignored.
-        markup = "<div><![CDATA[foo]]>"
-        soup = self.soup(markup)
-        self.assertEquals(soup.div.contents[0], CData("foo"))
-
-    def test_attribute_value_never_got_closed(self):
-        markup = '<a href="http://foo.com/</a> and blah and blah'
-        soup = self.soup(markup)
-        self.assertEqual(soup.encode(), b"")
-
-    def test_attribute_value_with_embedded_brackets(self):
-        soup = self.soup('<a b="<a>">')
-        self.assertEqual(soup.a['b'], '<a>')
-
-    def test_nonexistent_entity(self):
-        soup = self.soup("<p>foo&#bar;baz</p>")
-        # This is very strange.
-        self.assertEqual(soup.p.string, "foo<p")
-
-        # Compare a real entity.
-        soup = self.soup("<p>foo&#100;baz</p>")
-        self.assertEqual(soup.p.string, "foodbaz")
-
-        # Also compare html5lib, which preserves the &# before the
-        # entity name.
-
-    def test_entity_out_of_range(self):
-        # An entity that's out of range will be replaced with
-        # REPLACEMENT CHARACTER.
-        soup = self.soup("<p>&#10000000000000;</p>")
-        self.assertEqual(soup.p.string, u"\N{REPLACEMENT CHARACTER}")
-
-        soup = self.soup("<p>&#x1000000000000;</p>")
-        self.assertEqual(soup.p.string, u"\N{REPLACEMENT CHARACTER}")
-
-        soup = self.soup("<p>&#1000000000;</p>")
-        self.assertEqual(soup.p.string, u"\N{REPLACEMENT CHARACTER}")
-
-
-    def test_entity_was_not_finished(self):
-        soup = self.soup("<p>&lt;Hello&gt")
-        # Compare html5lib, which completes the entity.
-        self.assertEqual(soup.p.string, "<Hello")
-
-    def test_document_ends_with_incomplete_declaration(self):
-        soup = self.soup('<p>a<!b')
-        # This becomes a string 'a'. The incomplete declaration is ignored.
-        # Compare html5lib, which turns it into a comment.
-        self.assertEqual(soup.p.contents, ['a'])
-
-    def test_document_starts_with_bogus_declaration(self):
-        self.assertRaises(HTMLParseError, self.soup, '<! Foo ><p>a</p>')
-
-    def test_tag_name_contains_unicode(self):
-        # Unicode characters in tag names are stripped.
-        tag_name = u"<our\N{SNOWMAN}>Joe</our\N{SNOWMAN}>"
-        self.assertSoupEquals("<our>Joe</our>")
-
-    def test_multiple_values_for_the_same_attribute(self):
-        markup = '<b b="20" a="1" b="10" a="2" a="3" a="4"></b>'
-        self.assertSoupEquals(markup, '<b a="4" b="10"></b>')
-
-class TestHTMLParserTreeBuilderEncodingConversion(SoupTest):
-    # Test Beautiful Soup's ability to decode and encode from various
-    # encodings.
-
-    @property
-    def default_builder(self):
-        return HTMLParserTreeBuilder()
-
-    def setUp(self):
-        super(TestHTMLParserTreeBuilderEncodingConversion, self).setUp()
-        self.unicode_data = u"<html><head></head><body><foo>Sacr\N{LATIN SMALL LETTER E WITH ACUTE} bleu!</foo></body></html>"
-        self.utf8_data = self.unicode_data.encode("utf-8")
-        # Just so you know what it looks like.
-        self.assertEqual(
-            self.utf8_data,
-            b"<html><head></head><body><foo>Sacr\xc3\xa9 bleu!</foo></body></html>")
-
-    def test_ascii_in_unicode_out(self):
-        # ASCII input is converted to Unicode. The original_encoding
-        # attribute is set.
-        ascii = b"<foo>a</foo>"
-        soup_from_ascii = self.soup(ascii)
-        unicode_output = soup_from_ascii.decode()
-        self.assertTrue(isinstance(unicode_output, unicode))
-        self.assertEqual(unicode_output, self.document_for(ascii.decode()))
-        self.assertEqual(soup_from_ascii.original_encoding, "ascii")
-
-    def test_unicode_in_unicode_out(self):
-        # Unicode input is left alone. The original_encoding attribute
-        # is not set.
-        soup_from_unicode = self.soup(self.unicode_data)
-        self.assertEqual(soup_from_unicode.decode(), self.unicode_data)
-        self.assertEqual(soup_from_unicode.foo.string, u'Sacr\xe9 bleu!')
-        self.assertEqual(soup_from_unicode.original_encoding, None)
-
-    def test_utf8_in_unicode_out(self):
-        # UTF-8 input is converted to Unicode. The original_encoding
-        # attribute is set.
-        soup_from_utf8 = self.soup(self.utf8_data)
-        self.assertEqual(soup_from_utf8.decode(), self.unicode_data)
-        self.assertEqual(soup_from_utf8.foo.string, u'Sacr\xe9 bleu!')
-
-    def test_utf8_out(self):
-        # The internal data structures can be encoded as UTF-8.
-        soup_from_unicode = self.soup(self.unicode_data)
-        self.assertEqual(soup_from_unicode.encode('utf-8'), self.utf8_data)
-
-    HEBREW_DOCUMENT = b'<html><head><title>Hebrew (ISO 8859-8) in Visual Directionality</title></head><body><h1>Hebrew (ISO 8859-8) in Visual Directionality</h1>\xed\xe5\xec\xf9</body></html>'
-
-    def test_real_hebrew_document(self):
-        # A real-world test to make sure we can convert ISO-8859-9 (a
-        # Hebrew encoding) to UTF-8.
-        soup = self.soup(self.HEBREW_DOCUMENT,
-                         from_encoding="iso-8859-8")
-        self.assertEqual(soup.original_encoding, 'iso-8859-8')
-        self.assertEqual(
-            soup.encode('utf-8'),
-            self.HEBREW_DOCUMENT.decode("iso-8859-8").encode("utf-8"))
-=======
         # html.parser can't handle namespaced doctypes, so skip this one.
         pass
->>>>>>> a4ffd587
