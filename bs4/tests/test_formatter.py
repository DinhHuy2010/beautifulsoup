import pytest

from bs4.element import Tag
from bs4.formatter import (
    Formatter,
    HTMLFormatter,
    XMLFormatter,
)
from . import SoupTest

class TestFormatter(SoupTest):

    def test_default_attributes(self):
        # Test the default behavior of Formatter.attributes().
        formatter = Formatter()
        tag = Tag(name="tag")
        tag['b'] = "1"
        tag['a'] = "2"

        # Attributes come out sorted by name. In Python 3, attributes
        # normally come out of a dictionary in the order they were
        # added.
        assert [('a', "2"), ('b', "1")] == formatter.attributes(tag)

        # This works even if Tag.attrs is None, though this shouldn't
        # normally happen.
        tag.attrs = None
        assert [] == formatter.attributes(tag)

        assert ' ' == formatter.indent
        
    def test_sort_attributes(self):
        # Test the ability to override Formatter.attributes() to,
        # e.g., disable the normal sorting of attributes.
        class UnsortedFormatter(Formatter):
            def attributes(self, tag):
                self.called_with = tag
                for k, v in sorted(tag.attrs.items()):
                    if k == 'ignore':
                        continue
                    yield k,v

        soup = self.soup('<p cval="1" aval="2" ignore="ignored"></p>')
        formatter = UnsortedFormatter()
        decoded = soup.decode(formatter=formatter)

        # attributes() was called on the <p> tag. It filtered out one
        # attribute and sorted the other two.
        assert formatter.called_with == soup.p
        assert '<p aval="2" cval="1"></p>' == decoded

    def test_empty_attributes_are_booleans(self):
        # Test the behavior of empty_attributes_are_booleans as well
        # as which Formatters have it enabled.
        
        for name in ('html', 'minimal', None):
            formatter = HTMLFormatter.REGISTRY[name]
            assert False == formatter.empty_attributes_are_booleans

        formatter = XMLFormatter.REGISTRY[None]
        assert False == formatter.empty_attributes_are_booleans

        formatter = HTMLFormatter.REGISTRY['html5']
        assert True == formatter.empty_attributes_are_booleans

        # Verify that the constructor sets the value.
        formatter = Formatter(empty_attributes_are_booleans=True)
        assert True == formatter.empty_attributes_are_booleans

        # Now demonstrate what it does to markup.
        for markup in (
                "<option selected></option>",
                '<option selected=""></option>'
        ):
            soup = self.soup(markup)
            for formatter in ('html', 'minimal', 'xml', None):
                assert b'<option selected=""></option>' == soup.option.encode(formatter='html')
                assert b'<option selected></option>' == soup.option.encode(formatter='html5')

    @pytest.mark.parametrize(
        "indent,expect",
        [
            (None, '<a>\n<b>\ntext\n</b>\n</a>\n'),
            (-1, '<a>\n<b>\ntext\n</b>\n</a>\n'),
            (0, '<a>\n<b>\ntext\n</b>\n</a>\n'),
            ("", '<a>\n<b>\ntext\n</b>\n</a>\n'),

            (1, '<a>\n <b>\n  text\n </b>\n</a>\n'),
            (2, '<a>\n  <b>\n    text\n  </b>\n</a>\n'),

            ("\t", '<a>\n\t<b>\n\t\ttext\n\t</b>\n</a>\n'),
            ('abc', '<a>\nabc<b>\nabcabctext\nabc</b>\n</a>\n'),

            # Some invalid inputs -- the default behavior is used.
            (object(), '<a>\n <b>\n  text\n </b>\n</a>\n'),
            (b'bytes', '<a>\n <b>\n  text\n </b>\n</a>\n'),
        ]
    )
    def test_indent(self, indent, expect):
        # Pretty-print a tree with a Formatter set to
        # indent in a certain way and verify the results.
        soup = self.soup("<a><b>text</b></a>")
        formatter = Formatter(indent=indent)
        assert soup.prettify(formatter=formatter) == expect

        # Pretty-printing only happens with prettify(), not
        # encode().
        assert soup.encode(formatter=formatter) != expect
        
    def test_default_indent_value(self):
        formatter = Formatter()
        assert formatter.indent == ' '

    @pytest.mark.parametrize(
<<<<<<< HEAD
        "s,expect_html", [
            ("foo & bar", "foo &amp; bar"),
            ("foo&", "foo&amp;"),
            ("foo&&& bar", "foo&amp;&amp;&amp; bar"),
            ('x=1&y=2', 'x=1&amp;y=2'),
            ('&123', '&amp;123'),
            ('&abc', '&amp;abc'),
            ('foo &0 bar', 'foo &amp;0 bar'),
            ('foo &lolwat bar', 'foo &amp;lolwat bar'),

            ("&nosuchentity;", "&amp;nosuchentity;"),
        ]
        )
    def test_entity_substitution(self, s, expect_html):
        assert HTMLFormatter.REGISTRY['html'].substitute(s) == expect_html
        assert HTMLFormatter.REGISTRY['html5'].substitute(s) == expect_html
=======
        "s,expect_html,expect_html5", [
            # The html5 formatter is much less aggressive about escaping ampersands
            # than the html formatter.
            ("foo & bar", "foo &amp; bar", "foo & bar"),
            ("foo&", "foo&amp;", "foo&"),
            ("foo&&& bar", "foo&amp;&amp;&amp; bar", "foo&&& bar"),
            ('x=1&y=2', 'x=1&amp;y=2', 'x=1&y=2'),
            ('&123', '&amp;123', '&123'),
            ('&abc', '&amp;abc', '&abc'),
            ('foo &0 bar', 'foo &amp;0 bar', 'foo &0 bar'),
            ('foo &lolwat bar', 'foo &amp;lolwat bar', 'foo &lolwat bar'),

            # But both formatters escape what the HTML5 spec considers ambiguous ampersands.
            ("&nosuchentity;", "&amp;nosuchentity;", "&amp;nosuchentity;"),
        ]
        )
    def test_entity_substitution(self, s, expect_html, expect_html5):
        assert HTMLFormatter.REGISTRY['html'].substitute(s) == expect_html
        assert HTMLFormatter.REGISTRY['html5'].substitute(s) == expect_html5
>>>>>>> 4002b03d

    def test_entity_round_trip(self):
        # This is more an explanatory test and a way to avoid regressions than a test of functionality.

        markup = "<p>Some division signs: ÷ &divide; &#247; &#xf7;. These are made with: ÷ &amp;divide; &amp;#247;</p>"
        soup = self.soup(markup)
        assert "Some division signs: ÷ ÷ ÷ ÷. These are made with: ÷ &divide; &#247;" == soup.p.string

        # Oops, I forgot to mention the entity.
        soup.p.string = soup.p.string + " &#xf7;"

        assert "Some division signs: ÷ ÷ ÷ ÷. These are made with: ÷ &divide; &#247; &#xf7;" == soup.p.string

        expect = "<p>Some division signs: &divide; &divide; &divide; &divide;. These are made with: &divide; &amp;divide; &amp;#247; &amp;#xf7;</p>"
        assert expect == soup.p.decode(formatter='html')
        assert expect == soup.p.decode(formatter='html5')

        markup = "<p>a & b</p>"
        soup = self.soup(markup)
        assert "<p>a &amp; b</p>" == soup.p.decode(formatter='html')
<<<<<<< HEAD
        # NOTE: This will change when the 4.13-ambiguous-ampersands branch is merged.
        assert "<p>a &amp; b</p>" == soup.p.decode(formatter='html5')
=======
        assert "<p>a & b</p>" == soup.p.decode(formatter='html5')
>>>>>>> 4002b03d
<|MERGE_RESOLUTION|>--- conflicted
+++ resolved
@@ -112,24 +112,6 @@
         assert formatter.indent == ' '
 
     @pytest.mark.parametrize(
-<<<<<<< HEAD
-        "s,expect_html", [
-            ("foo & bar", "foo &amp; bar"),
-            ("foo&", "foo&amp;"),
-            ("foo&&& bar", "foo&amp;&amp;&amp; bar"),
-            ('x=1&y=2', 'x=1&amp;y=2'),
-            ('&123', '&amp;123'),
-            ('&abc', '&amp;abc'),
-            ('foo &0 bar', 'foo &amp;0 bar'),
-            ('foo &lolwat bar', 'foo &amp;lolwat bar'),
-
-            ("&nosuchentity;", "&amp;nosuchentity;"),
-        ]
-        )
-    def test_entity_substitution(self, s, expect_html):
-        assert HTMLFormatter.REGISTRY['html'].substitute(s) == expect_html
-        assert HTMLFormatter.REGISTRY['html5'].substitute(s) == expect_html
-=======
         "s,expect_html,expect_html5", [
             # The html5 formatter is much less aggressive about escaping ampersands
             # than the html formatter.
@@ -149,7 +131,6 @@
     def test_entity_substitution(self, s, expect_html, expect_html5):
         assert HTMLFormatter.REGISTRY['html'].substitute(s) == expect_html
         assert HTMLFormatter.REGISTRY['html5'].substitute(s) == expect_html5
->>>>>>> 4002b03d
 
     def test_entity_round_trip(self):
         # This is more an explanatory test and a way to avoid regressions than a test of functionality.
@@ -170,9 +151,4 @@
         markup = "<p>a & b</p>"
         soup = self.soup(markup)
         assert "<p>a &amp; b</p>" == soup.p.decode(formatter='html')
-<<<<<<< HEAD
-        # NOTE: This will change when the 4.13-ambiguous-ampersands branch is merged.
-        assert "<p>a &amp; b</p>" == soup.p.decode(formatter='html5')
-=======
-        assert "<p>a & b</p>" == soup.p.decode(formatter='html5')
->>>>>>> 4002b03d
+        assert "<p>a & b</p>" == soup.p.decode(formatter='html5')