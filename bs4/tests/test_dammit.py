# encoding: utf-8
import pytest
import logging
import warnings
import bs4
from bs4 import BeautifulSoup
from bs4.dammit import (
    EntitySubstitution,
    EncodingDetector,
    UnicodeDammit,
)

class TestUnicodeDammit(object):
    """Standalone tests of UnicodeDammit."""

    def test_unicode_input(self):
        markup = "I'm already Unicode! \N{SNOWMAN}"
        dammit = UnicodeDammit(markup)
        assert dammit.unicode_markup == markup

    @pytest.mark.parametrize(
        "smart_quotes_to,expect_converted",
        [(None, "\u2018\u2019\u201c\u201d"),
         ("xml", "&#x2018;&#x2019;&#x201C;&#x201D;"),
         ("html", "&lsquo;&rsquo;&ldquo;&rdquo;"),
         ("ascii", "''" + '""'),
        ]
    )
    def test_smart_quotes_to(self, smart_quotes_to, expect_converted):
        """Verify the functionality of the smart_quotes_to argument
        to the UnicodeDammit constructor."""
        markup = b"<foo>\x91\x92\x93\x94</foo>"
        converted = UnicodeDammit(
            markup, known_definite_encodings=["windows-1252"],
            smart_quotes_to=smart_quotes_to
        ).unicode_markup
        assert converted == "<foo>{}</foo>".format(expect_converted)

    def test_detect_utf8(self):
        utf8 = b"Sacr\xc3\xa9 bleu! \xe2\x98\x83"
        dammit = UnicodeDammit(utf8)
        assert dammit.original_encoding.lower() == 'utf-8'
        assert dammit.unicode_markup == 'Sacr\xe9 bleu! \N{SNOWMAN}'

    def test_convert_hebrew(self):
        hebrew = b"\xed\xe5\xec\xf9"
        dammit = UnicodeDammit(hebrew, ["iso-8859-8"])
        assert dammit.original_encoding.lower() == 'iso-8859-8'
        assert dammit.unicode_markup == '\u05dd\u05d5\u05dc\u05e9'

    def test_dont_see_smart_quotes_where_there_are_none(self):
        utf_8 = b"\343\202\261\343\203\274\343\202\277\343\202\244 Watch"
        dammit = UnicodeDammit(utf_8)
        assert dammit.original_encoding.lower() == 'utf-8'
        assert dammit.unicode_markup.encode("utf-8") == utf_8

    def test_ignore_inappropriate_codecs(self):
        utf8_data = "Räksmörgås".encode("utf-8")
        dammit = UnicodeDammit(utf8_data, ["iso-8859-8"])
        assert dammit.original_encoding.lower() == 'utf-8'

    def test_ignore_invalid_codecs(self):
        utf8_data = "Räksmörgås".encode("utf-8")
        for bad_encoding in ['.utf8', '...', 'utF---16.!']:
            dammit = UnicodeDammit(utf8_data, [bad_encoding])
            assert dammit.original_encoding.lower() == 'utf-8'

    def test_exclude_encodings(self):
        # This is UTF-8.
        utf8_data = "Räksmörgås".encode("utf-8")

        # But if we exclude UTF-8 from consideration, the guess is
        # Windows-1252.
        dammit = UnicodeDammit(utf8_data, exclude_encodings=["utf-8"])
        assert dammit.original_encoding.lower() == 'windows-1252'

        # And if we exclude that, there is no valid guess at all.
        dammit = UnicodeDammit(
            utf8_data, exclude_encodings=["utf-8", "windows-1252"])
        assert dammit.original_encoding == None

class TestEncodingDetector(object):
        
    def test_encoding_detector_replaces_junk_in_encoding_name_with_replacement_character(self):
        detected = EncodingDetector(
            b'<?xml version="1.0" encoding="UTF-\xdb" ?>')
        encodings = list(detected.encodings)
        assert 'utf-\N{REPLACEMENT CHARACTER}' in encodings

    def test_detect_html5_style_meta_tag(self):

        for data in (
            b'<html><meta charset="euc-jp" /></html>',
            b"<html><meta charset='euc-jp' /></html>",
            b"<html><meta charset=euc-jp /></html>",
            b"<html><meta charset=euc-jp/></html>"):
            dammit = UnicodeDammit(data, is_html=True)
            assert "euc-jp" == dammit.original_encoding

    def test_last_ditch_entity_replacement(self):
        # This is a UTF-8 document that contains bytestrings
        # completely incompatible with UTF-8 (ie. encoded with some other
        # encoding).
        #
        # Since there is no consistent encoding for the document,
        # Unicode, Dammit will eventually encode the document as UTF-8
        # and encode the incompatible characters as REPLACEMENT
        # CHARACTER.
        #
        # If chardet is installed, it will detect that the document
        # can be converted into ISO-8859-1 without errors. This happens
        # to be the wrong encoding, but it is a consistent encoding, so the
        # code we're testing here won't run.
        #
        # So we temporarily disable chardet if it's present.
        doc = b"""\357\273\277<?xml version="1.0" encoding="UTF-8"?>
<html><b>\330\250\330\252\330\261</b>
<i>\310\322\321\220\312\321\355\344</i></html>"""
        chardet = bs4.dammit._chardet_dammit
        logging.disable(logging.WARNING)
        try:
            def noop(str):
                return None
            bs4.dammit._chardet_dammit = noop
            dammit = UnicodeDammit(doc)
            assert True == dammit.contains_replacement_characters
            assert "\ufffd" in dammit.unicode_markup

            soup = BeautifulSoup(doc, "html.parser")
            assert soup.contains_replacement_characters
        finally:
            logging.disable(logging.NOTSET)
            bs4.dammit._chardet_dammit = chardet

    def test_byte_order_mark_removed(self):
        # A document written in UTF-16LE will have its byte order marker stripped.
        data = b'\xff\xfe<\x00a\x00>\x00\xe1\x00\xe9\x00<\x00/\x00a\x00>\x00'
        dammit = UnicodeDammit(data)
        assert "<a>áé</a>" == dammit.unicode_markup
        assert "utf-16le" == dammit.original_encoding
       
    def test_known_definite_versus_user_encodings(self):
        # The known_definite_encodings are used before sniffing the
        # byte-order mark; the user_encodings are used afterwards.

        # Here's a document in UTF-16LE.
        data = b'\xff\xfe<\x00a\x00>\x00\xe1\x00\xe9\x00<\x00/\x00a\x00>\x00'
        dammit = UnicodeDammit(data)

        # We can process it as UTF-16 by passing it in as a known
        # definite encoding.
        before = UnicodeDammit(data, known_definite_encodings=["utf-16"])
        assert "utf-16" == before.original_encoding
        
        # If we pass UTF-18 as a user encoding, it's not even
        # tried--the encoding sniffed from the byte-order mark takes
        # precedence.
        after = UnicodeDammit(data, user_encodings=["utf-8"])
        assert "utf-16le" == after.original_encoding
        assert ["utf-16le"] == [x[0] for x in dammit.tried_encodings]
        
        # Here's a document in ISO-8859-8.
        hebrew = b"\xed\xe5\xec\xf9"
        dammit = UnicodeDammit(hebrew, known_definite_encodings=["utf-8"],
                               user_encodings=["iso-8859-8"])
        
        # The known_definite_encodings don't work, BOM sniffing does
        # nothing (it only works for a few UTF encodings), but one of
        # the user_encodings does work.
        assert "iso-8859-8" == dammit.original_encoding
        assert ["utf-8", "iso-8859-8"] == [x[0] for x in dammit.tried_encodings]
        
    def test_deprecated_override_encodings(self):
        # override_encodings is a deprecated alias for
        # known_definite_encodings.
        hebrew = b"\xed\xe5\xec\xf9"
        with warnings.catch_warnings(record=True) as w:
            dammit = UnicodeDammit(
                hebrew,
                known_definite_encodings=["shift-jis"],
                override_encodings=["utf-8"],
                user_encodings=["iso-8859-8"],
            )
        [warning] = w
        message = warning.message
        assert isinstance(message, DeprecationWarning)
        assert warning.filename == __file__
        msg = str(message)
        assert "iso-8859-8" == dammit.original_encoding

        # known_definite_encodings and override_encodings were tried
        # before user_encodings.
        assert ["shift-jis", "utf-8", "iso-8859-8"] == (
            [x[0] for x in dammit.tried_encodings]
        )

    def test_detwingle(self):
        # Here's a UTF8 document.
        utf8 = ("\N{SNOWMAN}" * 3).encode("utf8")

        # Here's a Windows-1252 document.
        windows_1252 = (
            "\N{LEFT DOUBLE QUOTATION MARK}Hi, I like Windows!"
            "\N{RIGHT DOUBLE QUOTATION MARK}").encode("windows_1252")

        # Through some unholy alchemy, they've been stuck together.
        doc = utf8 + windows_1252 + utf8

        # The document can't be turned into UTF-8:
        with pytest.raises(UnicodeDecodeError):
            doc.decode("utf8")

        # Unicode, Dammit thinks the whole document is Windows-1252,
        # and decodes it into "â˜ƒâ˜ƒâ˜ƒ“Hi, I like Windows!”â˜ƒâ˜ƒâ˜ƒ"

        # But if we run it through fix_embedded_windows_1252, it's fixed:
        fixed = UnicodeDammit.detwingle(doc)
        assert "☃☃☃“Hi, I like Windows!”☃☃☃" == fixed.decode("utf8")

    def test_detwingle_ignores_multibyte_characters(self):
        # Each of these characters has a UTF-8 representation ending
        # in \x93. \x93 is a smart quote if interpreted as
        # Windows-1252. But our code knows to skip over multibyte
        # UTF-8 characters, so they'll survive the process unscathed.
        for tricky_unicode_char in (
            "\N{LATIN SMALL LIGATURE OE}", # 2-byte char '\xc5\x93'
            "\N{LATIN SUBSCRIPT SMALL LETTER X}", # 3-byte char '\xe2\x82\x93'
            "\xf0\x90\x90\x93", # This is a CJK character, not sure which one.
            ):
            input = tricky_unicode_char.encode("utf8")
            assert input.endswith(b'\x93')
            output = UnicodeDammit.detwingle(input)
            assert output == input

    def test_find_declared_encoding(self):
        # Test our ability to find a declared encoding inside an
        # XML or HTML document.
        #
        # Even if the document comes in as Unicode, it may be
        # interesting to know what encoding was claimed
        # originally.

        html_unicode = '<html><head><meta charset="utf-8"></head></html>'
        html_bytes = html_unicode.encode("ascii")

        xml_unicode= '<?xml version="1.0" encoding="ISO-8859-1" ?>'
        xml_bytes = xml_unicode.encode("ascii")

        m = EncodingDetector.find_declared_encoding
        assert m(html_unicode, is_html=False) is None
        assert "utf-8" == m(html_unicode, is_html=True)
        assert "utf-8" == m(html_bytes, is_html=True)

        assert "iso-8859-1" == m(xml_unicode)
        assert "iso-8859-1" == m(xml_bytes)

        # Normally, only the first few kilobytes of a document are checked for
        # an encoding.
        spacer = b' ' * 5000
        assert m(spacer + html_bytes) is None
        assert m(spacer + xml_bytes) is None

        # But you can tell find_declared_encoding to search an entire
        # HTML document.
        assert (
            m(spacer + html_bytes, is_html=True, search_entire_document=True)
            == "utf-8"
        )

        # The XML encoding declaration has to be the very first thing
        # in the document. We'll allow whitespace before the document
        # starts, but nothing else.
        assert m(xml_bytes, search_entire_document=True) == "iso-8859-1"
        assert m(b' ' + xml_bytes, search_entire_document=True) == "iso-8859-1"
        assert m(b'a' + xml_bytes, search_entire_document=True) is None


class TestEntitySubstitution(object):
    """Standalone tests of the EntitySubstitution class."""
    def setup_method(self):
        self.sub = EntitySubstitution

    @pytest.mark.parametrize(
        "original,substituted",
        [
            # Basic case. Unicode characters corresponding to named
            # HTML entites are substituted; others are not.
            ("foo\u2200\N{SNOWMAN}\u00f5bar",
             "foo&forall;\N{SNOWMAN}&otilde;bar"),

            # MS smart quotes are a common source of frustration, so we
            # give them a special test.
            ('‘’foo“”', "&lsquo;&rsquo;foo&ldquo;&rdquo;"),           
        ]
    )
    def test_substitute_html(self, original, substituted):
        assert self.sub.substitute_html(original) == substituted
        
    def test_html5_entity(self):
        for entity, u in (
            # A few spot checks of our ability to recognize
            # special character sequences and convert them
            # to named entities.
            ('&models;', '\u22a7'),
            ('&Nfr;', '\U0001d511'),
            ('&ngeqq;', '\u2267\u0338'),
            ('&not;', '\xac'),
            ('&Not;', '\u2aec'),
                
            # We _could_ convert | to &verbarr;, but we don't, because
            # | is an ASCII character.
            ('|' '|'),

            # Similarly for the fj ligature, which we could convert to
            # &fjlig;, but we don't.
            ("fj", "fj"),

            # We do convert _these_ ASCII characters to HTML entities,
            # because that's required to generate valid HTML.
            ('&gt;', '>'),
            ('&lt;', '<'),
        ):
            template = '3 %s 4'
            raw = template % u
            with_entities = template % entity
            assert self.sub.substitute_html(raw) == with_entities
            
    def test_html5_entity_with_variation_selector(self):
        # Some HTML5 entities correspond either to a single-character
        # Unicode sequence _or_ to the same character plus U+FE00,
        # VARIATION SELECTOR 1. We can handle this.
        data = "fjords \u2294 penguins"
        markup = "fjords &sqcup; penguins"
        assert self.sub.substitute_html(data) == markup

        data = "fjords \u2294\ufe00 penguins"
        markup = "fjords &sqcups; penguins"
        assert self.sub.substitute_html(data) == markup
        
    def test_xml_converstion_includes_no_quotes_if_make_quoted_attribute_is_false(self):
        s = 'Welcome to "my bar"'
        assert self.sub.substitute_xml(s, False) == s

    def test_xml_attribute_quoting_normally_uses_double_quotes(self):
        assert self.sub.substitute_xml("Welcome", True) == '"Welcome"'
        assert self.sub.substitute_xml("Bob's Bar", True) == '"Bob\'s Bar"'

    def test_xml_attribute_quoting_uses_single_quotes_when_value_contains_double_quotes(self):
        s = 'Welcome to "my bar"'
        assert self.sub.substitute_xml(s, True) == "'Welcome to \"my bar\"'"

    def test_xml_attribute_quoting_escapes_single_quotes_when_value_contains_both_single_and_double_quotes(self):
        s = 'Welcome to "Bob\'s Bar"'
        assert self.sub.substitute_xml(s, True) == '"Welcome to &quot;Bob\'s Bar&quot;"'

    def test_xml_quotes_arent_escaped_when_value_is_not_being_quoted(self):
        quoted = 'Welcome to "Bob\'s Bar"'
        assert self.sub.substitute_xml(quoted) == quoted

    def test_xml_quoting_handles_angle_brackets(self):
        assert self.sub.substitute_xml("foo<bar>") == "foo&lt;bar&gt;"

    def test_xml_quoting_handles_ampersands(self):
        assert self.sub.substitute_xml("AT&T") == "AT&amp;T"

    def test_xml_quoting_including_ampersands_when_they_are_part_of_an_entity(self):
        assert self.sub.substitute_xml("&Aacute;T&T") == "&amp;Aacute;T&amp;T"

    def test_xml_quoting_ignoring_ampersands_when_they_are_part_of_an_entity(self):
        assert self.sub.substitute_xml_containing_entities("&Aacute;T&T") == "&Aacute;T&amp;T"
       
    def test_quotes_not_html_substituted(self):
        """There's no need to do this except inside attribute values."""
        text = 'Bob\'s "bar"'
        assert self.sub.substitute_html(text) == text

    @pytest.mark.parametrize(
        "markup, old", [
            ("foo & bar", "foo &amp; bar"),
            ("foo&", "foo&amp;"),
            ("foo&&& bar", "foo&amp;&amp;&amp; bar"),
            ('x=1&y=2', 'x=1&amp;y=2'),
            ('&123', '&amp;123'),
            ('&abc', '&amp;abc'),
            ('foo &0 bar', 'foo &amp;0 bar'),
            ('foo &lolwat bar', 'foo &amp;lolwat bar'),
        ]
        )
    def test_unambiguous_ampersands_not_escaped(self, markup, old):
        assert self.sub.substitute_html(markup) == old
<<<<<<< HEAD

    @pytest.mark.parametrize(
        "markup,html", [
            ('&divide;', '&amp;divide;'),
            ('&nonesuch;', '&amp;nonesuch;'),
            ('&#247;', '&amp;#247;'),
            ('&#xa1;', '&amp;#xa1;'),
        ]
    )
    def test_when_entity_ampersands_are_escaped(self, markup, html):
        # The html formatter always escapes the ampersand
        # that begins an entity reference, because it assumes
        # Beautiful Soup has already converted any unescaped entity references
        # to Unicode characters.
        assert self.sub.substitute_html(markup) == html
=======
        assert self.sub.substitute_html5_raw(markup) == markup

    @pytest.mark.parametrize(
        "markup,html,html5,html5raw", [
            ('&divide;',   '&amp;divide;',   '&amp;divide;',   '&divide;'),
            ('&nonesuch;', '&amp;nonesuch;', '&amp;nonesuch;', '&amp;nonesuch;'),
            ('&#247;',     '&amp;#247;',     '&amp;#247;',     '&amp;#247;'),
            ('&#xa1;',     '&amp;#xa1;',     '&amp;#xa1;',     '&amp;#xa1;'),
        ]
    )
    def test_when_entity_ampersands_are_escaped(self, markup, html, html5, html5raw):
        # The html and html5 formatters always escape the ampersand
        # that begins an entity reference, because they assume
        # Beautiful Soup has already converted any unescaped entity references
        # to Unicode characters.
        #
        # The html5_raw formatter does not escape the ampersand that
        # begins a recognized HTML entity, because it does not
        # fit the HTML5 definition of an ambiguous ampersand.
        #
        # The html5_raw formatter does escape the ampersands in front
        # of unrecognized named entities, as well as numeric and
        # hexadecimal entities, because they do fit the definition.
        assert self.sub.substitute_html(markup) == html
        assert self.sub.substitute_html5(markup) == html5
        assert self.sub.substitute_html5_raw(markup) == html5raw
>>>>>>> 4002b03d

    @pytest.mark.parametrize(
        "markup,expect", [("&nosuchentity;", "&amp;nosuchentity;")]
    )
    def test_ambiguous_ampersands_escaped(self, markup, expect):
<<<<<<< HEAD
        assert self.sub.substitute_html(markup) == expect
=======
        assert self.sub.substitute_html(markup) == expect
        assert self.sub.substitute_html5_raw(markup) == expect
>>>>>>> 4002b03d
<|MERGE_RESOLUTION|>--- conflicted
+++ resolved
@@ -388,23 +388,6 @@
         )
     def test_unambiguous_ampersands_not_escaped(self, markup, old):
         assert self.sub.substitute_html(markup) == old
-<<<<<<< HEAD
-
-    @pytest.mark.parametrize(
-        "markup,html", [
-            ('&divide;', '&amp;divide;'),
-            ('&nonesuch;', '&amp;nonesuch;'),
-            ('&#247;', '&amp;#247;'),
-            ('&#xa1;', '&amp;#xa1;'),
-        ]
-    )
-    def test_when_entity_ampersands_are_escaped(self, markup, html):
-        # The html formatter always escapes the ampersand
-        # that begins an entity reference, because it assumes
-        # Beautiful Soup has already converted any unescaped entity references
-        # to Unicode characters.
-        assert self.sub.substitute_html(markup) == html
-=======
         assert self.sub.substitute_html5_raw(markup) == markup
 
     @pytest.mark.parametrize(
@@ -431,15 +414,10 @@
         assert self.sub.substitute_html(markup) == html
         assert self.sub.substitute_html5(markup) == html5
         assert self.sub.substitute_html5_raw(markup) == html5raw
->>>>>>> 4002b03d
 
     @pytest.mark.parametrize(
         "markup,expect", [("&nosuchentity;", "&amp;nosuchentity;")]
     )
     def test_ambiguous_ampersands_escaped(self, markup, expect):
-<<<<<<< HEAD
         assert self.sub.substitute_html(markup) == expect
-=======
-        assert self.sub.substitute_html(markup) == expect
-        assert self.sub.substitute_html5_raw(markup) == expect
->>>>>>> 4002b03d
+        assert self.sub.substitute_html5_raw(markup) == expect