--- conflicted
+++ resolved
@@ -195,14 +195,9 @@
                 if u:
                     break
 
-<<<<<<< HEAD
-        self.unicode = u
+        self.unicode_markup = u
         if not u:
             self.original_encoding = None
-=======
-        self.unicode_markup = u
-        if not u: self.original_encoding = None
->>>>>>> c29185a0
 
     def _sub_ms_char(self, match):
         """Changes a MS smart quote character to an XML or HTML
@@ -379,13 +374,8 @@
                     90,244,245,246,247,248,249,48,49,50,51,52,53,54,55,56,57,
                     250,251,252,253,254,255)
             import string
-<<<<<<< HEAD
             c.EBCDIC_TO_ASCII_MAP = string.maketrans(
-            ''.join(map(chr, range(256))), ''.join(map(chr, emap)))
-=======
-            c.EBCDIC_TO_ASCII_MAP = string.maketrans( \
             ''.join(map(chr, list(range(256)))), ''.join(map(chr, emap)))
->>>>>>> c29185a0
         return s.translate(c.EBCDIC_TO_ASCII_MAP)
 
     MS_CHARS = {'\x80': ('euro', '20AC'),
