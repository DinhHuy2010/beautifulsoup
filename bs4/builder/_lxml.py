--- conflicted
+++ resolved
@@ -152,13 +152,8 @@
         """
         if self._default_parser is not None:
             return self._default_parser
-<<<<<<< HEAD
         return self.DEFAULT_PARSER_CLASS(
-            target=self, strip_cdata=False, recover=True, encoding=encoding)
-=======
-        return etree.XMLParser(
             target=self, recover=True, encoding=encoding)
->>>>>>> 9786a627
 
     def parser_for(self, encoding: Optional[_Encoding]) -> _LXMLParser:
         """Instantiate an appropriate parser for the given encoding.
