--- conflicted
+++ resolved
@@ -602,11 +602,7 @@
     _root_tag: Optional[Tag]
     
     @classmethod
-<<<<<<< HEAD
-    def warn_if_markup_looks_like_xml(cls, markup:Optional[_RawMarkup]) -> bool:
-=======
-    def warn_if_markup_looks_like_xml(cls, markup, stacklevel=3):
->>>>>>> 496f064d
+    def warn_if_markup_looks_like_xml(cls, markup:Optional[_RawMarkup], stacklevel:int=3) -> bool:
         """Perform a check on some markup to see if it looks like XML
         that's not XHTML. If so, issue a warning.
 
@@ -630,7 +626,6 @@
                 and not cls.LOOKS_LIKE_HTML_B.search(markup)
             )
         else:
-<<<<<<< HEAD
             markup_s = cast(str, markup)
             looks_like_xml = (
                 markup_s.startswith(cls.XML_PREFIX)
@@ -638,26 +633,12 @@
             )
 
         if looks_like_xml:
-            cls._warn()
-=======
-            prefix = cls.XML_PREFIX
-            looks_like_html = cls.LOOKS_LIKE_HTML
-        
-        if (markup is not None
-            and markup.startswith(prefix)
-            and not looks_like_html.search(markup[:500])
-        ):
             cls._warn(stacklevel=stacklevel+2)
->>>>>>> 496f064d
             return True
         return False        
     
     @classmethod
-<<<<<<< HEAD
-    def _warn(cls) -> None:
-=======
-    def _warn(cls, stacklevel=5):
->>>>>>> 496f064d
+    def _warn(cls, stacklevel:int=5) -> None:
         """Issue a warning about XML being parsed as HTML."""
         warnings.warn(
             XMLParsedAsHTMLWarning.MESSAGE, XMLParsedAsHTMLWarning,
