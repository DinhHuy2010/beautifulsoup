= 4.2.0 (Unreleased) =

* In an HTML document, the contents of a <script> or <style> tag will
  no longer undergo entity substitution by default. XML documents work
  the same way they did before. [bug=1085953]

* Methods like get_text() and properties like .strings now only give
  you strings that are visible in the document--no comments or
  processing commands. [bug=1050164]

* The BeautifulSoup class is now aliased to "_s" and "_soup", making
  it quicker to type an import statement in an interactive session:

  from bs4 import _s
   or
  from bs4 import _soup

* Fix a bug in the html5lib treebuilder which sometimes created
  disconnected trees. [bug=1039527]

* Fix a bug in the lxml treebuilder which crashed when a tag included
  an attribute from the predefined "xml:" namespace. [bug=1065617]

* Fix a bug by which keyword arguments to find_parent() were not
  being passed on. [bug=1126734]

<<<<<<< HEAD
* Stop a crash when unwisely messing with a tag that's been
  decomposed. [bug=1097699]
=======
* Now that lxml's segfault on invalid doctype has been fixed, fix a
  corresponding problem on the Beautiful Soup end that was previously
  invisible. [bug=984936]
>>>>>>> 5b3860ec

= 4.1.3 (20120820) =

* Skipped a test under Python 2.6 and Python 3.1 to avoid a spurious
  test failure caused by the lousy HTMLParser in those
  versions. [bug=1038503]

* Raise a more specific error (FeatureNotFound) when a requested
  parser or parser feature is not installed. Raise NotImplementedError
  instead of ValueError when the user calls insert_before() or
  insert_after() on the BeautifulSoup object itself. Patch by Aaron
  Devore. [bug=1038301]

= 4.1.2 (20120817) =

* As per PEP-8, allow searching by CSS class using the 'class_'
  keyword argument. [bug=1037624]

* Display namespace prefixes for namespaced attribute names, instead of
  the fully-qualified names given by the lxml parser. [bug=1037597]

* Fixed a crash on encoding when an attribute name contained
  non-ASCII characters.

* When sniffing encodings, if the cchardet library is installed,
  Beautiful Soup uses it instead of chardet. cchardet is much
  faster. [bug=1020748]

* Use logging.warning() instead of warning.warn() to notify the user
  that characters were replaced with REPLACEMENT
  CHARACTER. [bug=1013862]

= 4.1.1 (20120703) =

* Fixed an html5lib tree builder crash which happened when html5lib
  moved a tag with a multivalued attribute from one part of the tree
  to another. [bug=1019603]

* Correctly display closing tags with an XML namespace declared. Patch
  by Andreas Kostyrka. [bug=1019635]

* Fixed a typo that made parsing significantly slower than it should
  have been, and also waited too long to close tags with XML
  namespaces. [bug=1020268]

* get_text() now returns an empty Unicode string if there is no text,
  rather than an empty bytestring. [bug=1020387]

= 4.1.0 (20120529) =

* Added experimental support for fixing Windows-1252 characters
  embedded in UTF-8 documents. (UnicodeDammit.detwingle())

* Fixed the handling of &quot; with the built-in parser. [bug=993871]

* Comments, processing instructions, document type declarations, and
  markup declarations are now treated as preformatted strings, the way
  CData blocks are. [bug=1001025]

* Fixed a bug with the lxml treebuilder that prevented the user from
  adding attributes to a tag that didn't originally have
  attributes. [bug=1002378] Thanks to Oliver Beattie for the patch.

* Fixed some edge-case bugs having to do with inserting an element
  into a tag it's already inside, and replacing one of a tag's
  children with another. [bug=997529]

* Added the ability to search for attribute values specified in UTF-8. [bug=1003974]

  This caused a major refactoring of the search code. All the tests
  pass, but it's possible that some searches will behave differently.

= 4.0.5 (20120427) =

* Added a new method, wrap(), which wraps an element in a tag.

* Renamed replace_with_children() to unwrap(), which is easier to
  understand and also the jQuery name of the function.

* Made encoding substitution in <meta> tags completely transparent (no
  more %SOUP-ENCODING%).

* Fixed a bug in decoding data that contained a byte-order mark, such
  as data encoded in UTF-16LE. [bug=988980]

* Fixed a bug that made the HTMLParser treebuilder generate XML
  definitions ending with two question marks instead of
  one. [bug=984258]

* Upon document generation, CData objects are no longer run through
  the formatter. [bug=988905]

* The test suite now passes when lxml is not installed, whether or not
  html5lib is installed. [bug=987004]

* Print a warning on HTMLParseErrors to let people know they should
  install a better parser library.

= 4.0.4 (20120416) =

* Fixed a bug that sometimes created disconnected trees.

* Fixed a bug with the string setter that moved a string around the
  tree instead of copying it. [bug=983050]

* Attribute values are now run through the provided output formatter.
  Previously they were always run through the 'minimal' formatter. In
  the future I may make it possible to specify different formatters
  for attribute values and strings, but for now, consistent behavior
  is better than inconsistent behavior. [bug=980237]

* Added the missing renderContents method from Beautiful Soup 3. Also
  added an encode_contents() method to go along with decode_contents().

* Give a more useful error when the user tries to run the Python 2
  version of BS under Python 3.

* UnicodeDammit can now convert Microsoft smart quotes to ASCII with
  UnicodeDammit(markup, smart_quotes_to="ascii").

= 4.0.3 (20120403) =

* Fixed a typo that caused some versions of Python 3 to convert the
  Beautiful Soup codebase incorrectly.

* Got rid of the 4.0.2 workaround for HTML documents--it was
  unnecessary and the workaround was triggering a (possibly different,
  but related) bug in lxml. [bug=972466]

= 4.0.2 (20120326) =

* Worked around a possible bug in lxml that prevents non-tiny XML
  documents from being parsed. [bug=963880, bug=963936]

* Fixed a bug where specifying `text` while also searching for a tag
  only worked if `text` wanted an exact string match. [bug=955942]

= 4.0.1 (20120314) =

* This is the first official release of Beautiful Soup 4. There is no
  4.0.0 release, to eliminate any possibility that packaging software
  might treat "4.0.0" as being an earlier version than "4.0.0b10".

* Brought BS up to date with the latest release of soupselect, adding
  CSS selector support for direct descendant matches and multiple CSS
  class matches.

= 4.0.0b10 (20120302) =

* Added support for simple CSS selectors, taken from the soupselect project.

* Fixed a crash when using html5lib. [bug=943246]

* In HTML5-style <meta charset="foo"> tags, the value of the "charset"
  attribute is now replaced with the appropriate encoding on
  output. [bug=942714]

* Fixed a bug that caused calling a tag to sometimes call find_all()
  with the wrong arguments. [bug=944426]

* For backwards compatibility, brought back the BeautifulStoneSoup
  class as a deprecated wrapper around BeautifulSoup.

= 4.0.0b9 (20120228) =

* Fixed the string representation of DOCTYPEs that have both a public
  ID and a system ID.

* Fixed the generated XML declaration.

* Renamed Tag.nsprefix to Tag.prefix, for consistency with
  NamespacedAttribute.

* Fixed a test failure that occured on Python 3.x when chardet was
  installed.

* Made prettify() return Unicode by default, so it will look nice on
  Python 3 when passed into print().

= 4.0.0b8 (20120224) =

* All tree builders now preserve namespace information in the
  documents they parse. If you use the html5lib parser or lxml's XML
  parser, you can access the namespace URL for a tag as tag.namespace.

  However, there is no special support for namespace-oriented
  searching or tree manipulation. When you search the tree, you need
  to use namespace prefixes exactly as they're used in the original
  document.

* The string representation of a DOCTYPE always ends in a newline.

* Issue a warning if the user tries to use a SoupStrainer in
  conjunction with the html5lib tree builder, which doesn't support
  them.

= 4.0.0b7 (20120223) =

* Upon decoding to string, any characters that can't be represented in
  your chosen encoding will be converted into numeric XML entity
  references.

* Issue a warning if characters were replaced with REPLACEMENT
  CHARACTER during Unicode conversion.

* Restored compatibility with Python 2.6.

* The install process no longer installs docs or auxillary text files.

* It's now possible to deepcopy a BeautifulSoup object created with
  Python's built-in HTML parser.

* About 100 unit tests that "test" the behavior of various parsers on
  invalid markup have been removed. Legitimate changes to those
  parsers caused these tests to fail, indicating that perhaps
  Beautiful Soup should not test the behavior of foreign
  libraries.

  The problematic unit tests have been reformulated as informational
  comparisons generated by the script
  scripts/demonstrate_parser_differences.py.

  This makes Beautiful Soup compatible with html5lib version 0.95 and
  future versions of HTMLParser.

= 4.0.0b6 (20120216) =

* Multi-valued attributes like "class" always have a list of values,
  even if there's only one value in the list.

* Added a number of multi-valued attributes defined in HTML5.

* Stopped generating a space before the slash that closes an
  empty-element tag. This may come back if I add a special XHTML mode
  (http://www.w3.org/TR/xhtml1/#C_2), but right now it's pretty
  useless.

* Passing text along with tag-specific arguments to a find* method:

   find("a", text="Click here")

  will find tags that contain the given text as their
  .string. Previously, the tag-specific arguments were ignored and
  only strings were searched.

* Fixed a bug that caused the html5lib tree builder to build a
  partially disconnected tree. Generally cleaned up the html5lib tree
  builder.

* If you restrict a multi-valued attribute like "class" to a string
  that contains spaces, Beautiful Soup will only consider it a match
  if the values correspond to that specific string.

= 4.0.0b5 (20120209) =

* Rationalized Beautiful Soup's treatment of CSS class. A tag
  belonging to multiple CSS classes is treated as having a list of
  values for the 'class' attribute. Searching for a CSS class will
  match *any* of the CSS classes.

  This actually affects all attributes that the HTML standard defines
  as taking multiple values (class, rel, rev, archive, accept-charset,
  and headers), but 'class' is by far the most common. [bug=41034]

* If you pass anything other than a dictionary as the second argument
  to one of the find* methods, it'll assume you want to use that
  object to search against a tag's CSS classes. Previously this only
  worked if you passed in a string.

* Fixed a bug that caused a crash when you passed a dictionary as an
  attribute value (possibly because you mistyped "attrs"). [bug=842419]

* Unicode, Dammit now detects the encoding in HTML 5-style <meta> tags
  like <meta charset="utf-8" />. [bug=837268]

* If Unicode, Dammit can't figure out a consistent encoding for a
  page, it will try each of its guesses again, with errors="replace"
  instead of errors="strict". This may mean that some data gets
  replaced with REPLACEMENT CHARACTER, but at least most of it will
  get turned into Unicode. [bug=754903]

* Patched over a bug in html5lib (?) that was crashing Beautiful Soup
  on certain kinds of markup. [bug=838800]

* Fixed a bug that wrecked the tree if you replaced an element with an
  empty string. [bug=728697]

* Improved Unicode, Dammit's behavior when you give it Unicode to
  begin with.

= 4.0.0b4 (20120208) =

* Added BeautifulSoup.new_string() to go along with BeautifulSoup.new_tag()

* BeautifulSoup.new_tag() will follow the rules of whatever
  tree-builder was used to create the original BeautifulSoup object. A
  new <p> tag will look like "<p />" if the soup object was created to
  parse XML, but it will look like "<p></p>" if the soup object was
  created to parse HTML.

* We pass in strict=False to html.parser on Python 3, greatly
  improving html.parser's ability to handle bad HTML.

* We also monkeypatch a serious bug in html.parser that made
  strict=False disastrous on Python 3.2.2.

* Replaced the "substitute_html_entities" argument with the
  more general "formatter" argument.

* Bare ampersands and angle brackets are always converted to XML
  entities unless the user prevents it.

* Added PageElement.insert_before() and PageElement.insert_after(),
  which let you put an element into the parse tree with respect to
  some other element.

* Raise an exception when the user tries to do something nonsensical
  like insert a tag into itself.


= 4.0.0b3 (20120203) =

Beautiful Soup 4 is a nearly-complete rewrite that removes Beautiful
Soup's custom HTML parser in favor of a system that lets you write a
little glue code and plug in any HTML or XML parser you want.

Beautiful Soup 4.0 comes with glue code for four parsers:

 * Python's standard HTMLParser (html.parser in Python 3)
 * lxml's HTML and XML parsers
 * html5lib's HTML parser

HTMLParser is the default, but I recommend you install lxml if you
can.

For complete documentation, see the Sphinx documentation in
bs4/doc/source/. What follows is a summary of the changes from
Beautiful Soup 3.

=== The module name has changed ===

Previously you imported the BeautifulSoup class from a module also
called BeautifulSoup. To save keystrokes and make it clear which
version of the API is in use, the module is now called 'bs4':

    >>> from bs4 import BeautifulSoup

=== It works with Python 3 ===

Beautiful Soup 3.1.0 worked with Python 3, but the parser it used was
so bad that it barely worked at all. Beautiful Soup 4 works with
Python 3, and since its parser is pluggable, you don't sacrifice
quality.

Special thanks to Thomas Kluyver and Ezio Melotti for getting Python 3
support to the finish line. Ezio Melotti is also to thank for greatly
improving the HTML parser that comes with Python 3.2.

=== CDATA sections are normal text, if they're understood at all. ===

Currently, the lxml and html5lib HTML parsers ignore CDATA sections in
markup:

 <p><![CDATA[foo]]></p> => <p></p>

A future version of html5lib will turn CDATA sections into text nodes,
but only within tags like <svg> and <math>:

 <svg><![CDATA[foo]]></svg> => <p>foo</p>

The default XML parser (which uses lxml behind the scenes) turns CDATA
sections into ordinary text elements:

 <p><![CDATA[foo]]></p> => <p>foo</p>

In theory it's possible to preserve the CDATA sections when using the
XML parser, but I don't see how to get it to work in practice.

=== Miscellaneous other stuff ===

If the BeautifulSoup instance has .is_xml set to True, an appropriate
XML declaration will be emitted when the tree is transformed into a
string:

    <?xml version="1.0" encoding="utf-8">
    <markup>
     ...
    </markup>

The ['lxml', 'xml'] tree builder sets .is_xml to True; the other tree
builders set it to False. If you want to parse XHTML with an HTML
parser, you can set it manually.


= 3.2.0 =

The 3.1 series wasn't very useful, so I renamed the 3.0 series to 3.2
to make it obvious which one you should use.

= 3.1.0 =

A hybrid version that supports 2.4 and can be automatically converted
to run under Python 3.0. There are three backwards-incompatible
changes you should be aware of, but no new features or deliberate
behavior changes.

1. str() may no longer do what you want. This is because the meaning
of str() inverts between Python 2 and 3; in Python 2 it gives you a
byte string, in Python 3 it gives you a Unicode string.

The effect of this is that you can't pass an encoding to .__str__
anymore. Use encode() to get a string and decode() to get Unicode, and
you'll be ready (well, readier) for Python 3.

2. Beautiful Soup is now based on HTMLParser rather than SGMLParser,
which is gone in Python 3. There's some bad HTML that SGMLParser
handled but HTMLParser doesn't, usually to do with attribute values
that aren't closed or have brackets inside them:

  <a href="foo</a>, </a><a href="bar">baz</a>
  <a b="<a>">', '<a b="&lt;a&gt;"></a><a>"></a>

A later version of Beautiful Soup will allow you to plug in different
parsers to make tradeoffs between speed and the ability to handle bad
HTML.

3. In Python 3 (but not Python 2), HTMLParser converts entities within
attributes to the corresponding Unicode characters. In Python 2 it's
possible to parse this string and leave the &eacute; intact.

 <a href="http://crummy.com?sacr&eacute;&bleu">

In Python 3, the &eacute; is always converted to \xe9 during
parsing.


= 3.0.7a =

Added an import that makes BS work in Python 2.3.


= 3.0.7 =

Fixed a UnicodeDecodeError when unpickling documents that contain
non-ASCII characters.

Fixed a TypeError that occured in some circumstances when a tag
contained no text.

Jump through hoops to avoid the use of chardet, which can be extremely
slow in some circumstances. UTF-8 documents should never trigger the
use of chardet.

Whitespace is preserved inside <pre> and <textarea> tags that contain
nothing but whitespace.

Beautiful Soup can now parse a doctype that's scoped to an XML namespace.


= 3.0.6 =

Got rid of a very old debug line that prevented chardet from working.

Added a Tag.decompose() method that completely disconnects a tree or a
subset of a tree, breaking it up into bite-sized pieces that are
easy for the garbage collecter to collect.

Tag.extract() now returns the tag that was extracted.

Tag.findNext() now does something with the keyword arguments you pass
it instead of dropping them on the floor.

Fixed a Unicode conversion bug.

Fixed a bug that garbled some <meta> tags when rewriting them.


= 3.0.5 =

Soup objects can now be pickled, and copied with copy.deepcopy.

Tag.append now works properly on existing BS objects. (It wasn't
originally intended for outside use, but it can be now.) (Giles
Radford)

Passing in a nonexistent encoding will no longer crash the parser on
Python 2.4 (John Nagle).

Fixed an underlying bug in SGMLParser that thinks ASCII has 255
characters instead of 127 (John Nagle).

Entities are converted more consistently to Unicode characters.

Entity references in attribute values are now converted to Unicode
characters when appropriate. Numeric entities are always converted,
because SGMLParser always converts them outside of attribute values.

ALL_ENTITIES happens to just be the XHTML entities, so I renamed it to
XHTML_ENTITIES.

The regular expression for bare ampersands was too loose. In some
cases ampersands were not being escaped. (Sam Ruby?)

Non-breaking spaces and other special Unicode space characters are no
longer folded to ASCII spaces. (Robert Leftwich)

Information inside a TEXTAREA tag is now parsed literally, not as HTML
tags. TEXTAREA now works exactly the same way as SCRIPT. (Zephyr Fang)

= 3.0.4 =

Fixed a bug that crashed Unicode conversion in some cases.

Fixed a bug that prevented UnicodeDammit from being used as a
general-purpose data scrubber.

Fixed some unit test failures when running against Python 2.5.

When considering whether to convert smart quotes, UnicodeDammit now
looks at the original encoding in a case-insensitive way.

= 3.0.3 (20060606) =

Beautiful Soup is now usable as a way to clean up invalid XML/HTML (be
sure to pass in an appropriate value for convertEntities, or XML/HTML
entities might stick around that aren't valid in HTML/XML). The result
may not validate, but it should be good enough to not choke a
real-world XML parser. Specifically, the output of a properly
constructed soup object should always be valid as part of an XML
document, but parts may be missing if they were missing in the
original. As always, if the input is valid XML, the output will also
be valid.

= 3.0.2 (20060602) =

Previously, Beautiful Soup correctly handled attribute values that
contained embedded quotes (sometimes by escaping), but not other kinds
of XML character. Now, it correctly handles or escapes all special XML
characters in attribute values.

I aliased methods to the 2.x names (fetch, find, findText, etc.) for
backwards compatibility purposes. Those names are deprecated and if I
ever do a 4.0 I will remove them. I will, I tell you!

Fixed a bug where the findAll method wasn't passing along any keyword
arguments.

When run from the command line, Beautiful Soup now acts as an HTML
pretty-printer, not an XML pretty-printer.

= 3.0.1 (20060530) =

Reintroduced the "fetch by CSS class" shortcut. I thought keyword
arguments would replace it, but they don't. You can't call soup('a',
class='foo') because class is a Python keyword.

If Beautiful Soup encounters a meta tag that declares the encoding,
but a SoupStrainer tells it not to parse that tag, Beautiful Soup will
no longer try to rewrite the meta tag to mention the new
encoding. Basically, this makes SoupStrainers work in real-world
applications instead of crashing the parser.

= 3.0.0 "Who would not give all else for two p" (20060528) =

This release is not backward-compatible with previous releases. If
you've got code written with a previous version of the library, go
ahead and keep using it, unless one of the features mentioned here
really makes your life easier. Since the library is self-contained,
you can include an old copy of the library in your old applications,
and use the new version for everything else.

The documentation has been rewritten and greatly expanded with many
more examples.

Beautiful Soup autodetects the encoding of a document (or uses the one
you specify), and converts it from its native encoding to
Unicode. Internally, it only deals with Unicode strings. When you
print out the document, it converts to UTF-8 (or another encoding you
specify). [Doc reference]

It's now easy to make large-scale changes to the parse tree without
screwing up the navigation members. The methods are extract,
replaceWith, and insert. [Doc reference. See also Improving Memory
Usage with extract]

Passing True in as an attribute value gives you tags that have any
value for that attribute. You don't have to create a regular
expression. Passing None for an attribute value gives you tags that
don't have that attribute at all.

Tag objects now know whether or not they're self-closing. This avoids
the problem where Beautiful Soup thought that tags like <BR /> were
self-closing even in XML documents. You can customize the self-closing
tags for a parser object by passing them in as a list of
selfClosingTags: you don't have to subclass anymore.

There's a new built-in parser, MinimalSoup, which has most of
BeautifulSoup's HTML-specific rules, but no tag nesting rules. [Doc
reference]

You can use a SoupStrainer to tell Beautiful Soup to parse only part
of a document. This saves time and memory, often making Beautiful Soup
about as fast as a custom-built SGMLParser subclass. [Doc reference,
SoupStrainer reference]

You can (usually) use keyword arguments instead of passing a
dictionary of attributes to a search method. That is, you can replace
soup(args={"id" : "5"}) with soup(id="5"). You can still use args if
(for instance) you need to find an attribute whose name clashes with
the name of an argument to findAll. [Doc reference: **kwargs attrs]

The method names have changed to the better method names used in
Rubyful Soup. Instead of find methods and fetch methods, there are
only find methods. Instead of a scheme where you can't remember which
method finds one element and which one finds them all, we have find
and findAll. In general, if the method name mentions All or a plural
noun (eg. findNextSiblings), then it finds many elements
method. Otherwise, it only finds one element. [Doc reference]

Some of the argument names have been renamed for clarity. For instance
avoidParserProblems is now parserMassage.

Beautiful Soup no longer implements a feed method. You need to pass a
string or a filehandle into the soup constructor, not with feed after
the soup has been created. There is still a feed method, but it's the
feed method implemented by SGMLParser and calling it will bypass
Beautiful Soup and cause problems.

The NavigableText class has been renamed to NavigableString. There is
no NavigableUnicodeString anymore, because every string inside a
Beautiful Soup parse tree is a Unicode string.

findText and fetchText are gone. Just pass a text argument into find
or findAll.

Null was more trouble than it was worth, so I got rid of it. Anything
that used to return Null now returns None.

Special XML constructs like comments and CDATA now have their own
NavigableString subclasses, instead of being treated as oddly-formed
data. If you parse a document that contains CDATA and write it back
out, the CDATA will still be there.

When you're parsing a document, you can get Beautiful Soup to convert
XML or HTML entities into the corresponding Unicode characters. [Doc
reference]

= 2.1.1 (20050918) =

Fixed a serious performance bug in BeautifulStoneSoup which was
causing parsing to be incredibly slow.

Corrected several entities that were previously being incorrectly
translated from Microsoft smart-quote-like characters.

Fixed a bug that was breaking text fetch.

Fixed a bug that crashed the parser when text chunks that look like
HTML tag names showed up within a SCRIPT tag.

THEAD, TBODY, and TFOOT tags are now nestable within TABLE
tags. Nested tables should parse more sensibly now.

BASE is now considered a self-closing tag.

= 2.1.0 "Game, or any other dish?" (20050504) =

Added a wide variety of new search methods which, given a starting
point inside the tree, follow a particular navigation member (like
nextSibling) over and over again, looking for Tag and NavigableText
objects that match certain criteria. The new methods are findNext,
fetchNext, findPrevious, fetchPrevious, findNextSibling,
fetchNextSiblings, findPreviousSibling, fetchPreviousSiblings,
findParent, and fetchParents. All of these use the same basic code
used by first and fetch, so you can pass your weird ways of matching
things into these methods.

The fetch method and its derivatives now accept a limit argument.

You can now pass keyword arguments when calling a Tag object as though
it were a method.

Fixed a bug that caused all hand-created tags to share a single set of
attributes.

= 2.0.3 (20050501) =

Fixed Python 2.2 support for iterators.

Fixed a bug that gave the wrong representation to tags within quote
tags like <script>.

Took some code from Mark Pilgrim that treats CDATA declarations as
data instead of ignoring them.

Beautiful Soup's setup.py will now do an install even if the unit
tests fail. It won't build a source distribution if the unit tests
fail, so I can't release a new version unless they pass.

= 2.0.2 (20050416) =

Added the unit tests in a separate module, and packaged it with
distutils.

Fixed a bug that sometimes caused renderContents() to return a Unicode
string even if there was no Unicode in the original string.

Added the done() method, which closes all of the parser's open
tags. It gets called automatically when you pass in some text to the
constructor of a parser class; otherwise you must call it yourself.

Reinstated some backwards compatibility with 1.x versions: referencing
the string member of a NavigableText object returns the NavigableText
object instead of throwing an error.

= 2.0.1 (20050412) =

Fixed a bug that caused bad results when you tried to reference a tag
name shorter than 3 characters as a member of a Tag, eg. tag.table.td.

Made sure all Tags have the 'hidden' attribute so that an attempt to
access tag.hidden doesn't spawn an attempt to find a tag named
'hidden'.

Fixed a bug in the comparison operator.

= 2.0.0 "Who cares for fish?" (20050410)

Beautiful Soup version 1 was very useful but also pretty stupid. I
originally wrote it without noticing any of the problems inherent in
trying to build a parse tree out of ambiguous HTML tags. This version
solves all of those problems to my satisfaction. It also adds many new
clever things to make up for the removal of the stupid things.

== Parsing ==

The parser logic has been greatly improved, and the BeautifulSoup
class should much more reliably yield a parse tree that looks like
what the page author intended. For a particular class of odd edge
cases that now causes problems, there is a new class,
ICantBelieveItsBeautifulSoup.

By default, Beautiful Soup now performs some cleanup operations on
text before parsing it. This is to avoid common problems with bad
definitions and self-closing tags that crash SGMLParser. You can
provide your own set of cleanup operations, or turn it off
altogether. The cleanup operations include fixing self-closing tags
that don't close, and replacing Microsoft smart quotes and similar
characters with their HTML entity equivalents.

You can now get a pretty-print version of parsed HTML to get a visual
picture of how Beautiful Soup parses it, with the Tag.prettify()
method.

== Strings and Unicode ==

There are separate NavigableText subclasses for ASCII and Unicode
strings. These classes directly subclass the corresponding base data
types. This means you can treat NavigableText objects as strings
instead of having to call methods on them to get the strings.

str() on a Tag always returns a string, and unicode() always returns
Unicode. Previously it was inconsistent.

== Tree traversal ==

In a first() or fetch() call, the tag name or the desired value of an
attribute can now be any of the following:

 * A string (matches that specific tag or that specific attribute value)
 * A list of strings (matches any tag or attribute value in the list)
 * A compiled regular expression object (matches any tag or attribute
   value that matches the regular expression)
 * A callable object that takes the Tag object or attribute value as a
   string. It returns None/false/empty string if the given string
   doesn't match, and any other value if it does.

This is much easier to use than SQL-style wildcards (see, regular
expressions are good for something). Because of this, I took out
SQL-style wildcards. I'll put them back if someone complains, but
their removal simplifies the code a lot.

You can use fetch() and first() to search for text in the parse tree,
not just tags. There are new alias methods fetchText() and firstText()
designed for this purpose. As with searching for tags, you can pass in
a string, a regular expression object, or a method to match your text.

If you pass in something besides a map to the attrs argument of
fetch() or first(), Beautiful Soup will assume you want to match that
thing against the "class" attribute. When you're scraping
well-structured HTML, this makes your code a lot cleaner.

1.x and 2.x both let you call a Tag object as a shorthand for
fetch(). For instance, foo("bar") is a shorthand for
foo.fetch("bar"). In 2.x, you can also access a specially-named member
of a Tag object as a shorthand for first(). For instance, foo.barTag
is a shorthand for foo.first("bar"). By chaining these shortcuts you
traverse a tree in very little code: for header in
soup.bodyTag.pTag.tableTag('th'):

If an element relationship (like parent or next) doesn't apply to a
tag, it'll now show up Null instead of None. first() will also return
Null if you ask it for a nonexistent tag. Null is an object that's
just like None, except you can do whatever you want to it and it'll
give you Null instead of throwing an error.

This lets you do tree traversals like soup.htmlTag.headTag.titleTag
without having to worry if the intermediate stages are actually
there. Previously, if there was no 'head' tag in the document, headTag
in that instance would have been None, and accessing its 'titleTag'
member would have thrown an AttributeError. Now, you can get what you
want when it exists, and get Null when it doesn't, without having to
do a lot of conditionals checking to see if every stage is None.

There are two new relations between page elements: previousSibling and
nextSibling. They reference the previous and next element at the same
level of the parse tree. For instance, if you have HTML like this:

  <p><ul><li>Foo<br /><li>Bar</ul>

The first 'li' tag has a previousSibling of Null and its nextSibling
is the second 'li' tag. The second 'li' tag has a nextSibling of Null
and its previousSibling is the first 'li' tag. The previousSibling of
the 'ul' tag is the first 'p' tag. The nextSibling of 'Foo' is the
'br' tag.

I took out the ability to use fetch() to find tags that have a
specific list of contents. See, I can't even explain it well. It was
really difficult to use, I never used it, and I don't think anyone
else ever used it. To the extent anyone did, they can probably use
fetchText() instead. If it turns out someone needs it I'll think of
another solution.

== Tree manipulation ==

You can add new attributes to a tag, and delete attributes from a
tag. In 1.x you could only change a tag's existing attributes.

== Porting Considerations ==

There are three changes in 2.0 that break old code:

In the post-1.2 release you could pass in a function into fetch(). The
function took a string, the tag name. In 2.0, the function takes the
actual Tag object.

It's no longer to pass in SQL-style wildcards to fetch(). Use a
regular expression instead.

The different parsing algorithm means the parse tree may not be shaped
like you expect. This will only actually affect you if your code uses
one of the affected parts. I haven't run into this problem yet while
porting my code.

= Between 1.2 and 2.0 =

This is the release to get if you want Python 1.5 compatibility.

The desired value of an attribute can now be any of the following:

 * A string
 * A string with SQL-style wildcards
 * A compiled RE object
 * A callable that returns None/false/empty string if the given value
   doesn't match, and any other value otherwise.

This is much easier to use than SQL-style wildcards (see, regular
expressions are good for something). Because of this, I no longer
recommend you use SQL-style wildcards. They may go away in a future
release to clean up the code.

Made Beautiful Soup handle processing instructions as text instead of
ignoring them.

Applied patch from Richie Hindle (richie at entrian dot com) that
makes tag.string a shorthand for tag.contents[0].string when the tag
has only one string-owning child.

Added still more nestable tags. The nestable tags thing won't work in
a lot of cases and needs to be rethought.

Fixed an edge case where searching for "%foo" would match any string
shorter than "foo".

= 1.2 "Who for such dainties would not stoop?" (20040708) =

Applied patch from Ben Last (ben at benlast dot com) that made
Tag.renderContents() correctly handle Unicode.

Made BeautifulStoneSoup even dumber by making it not implicitly close
a tag when another tag of the same type is encountered; only when an
actual closing tag is encountered. This change courtesy of Fuzzy (mike
at pcblokes dot com). BeautifulSoup still works as before.

= 1.1 "Swimming in a hot tureen" =

Added more 'nestable' tags. Changed popping semantics so that when a
nestable tag is encountered, tags are popped up to the previously
encountered nestable tag (of whatever kind). I will revert this if
enough people complain, but it should make more people's lives easier
than harder. This enhancement was suggested by Anthony Baxter (anthony
at interlink dot com dot au).

= 1.0 "So rich and green" (20040420) =

Initial release.<|MERGE_RESOLUTION|>--- conflicted
+++ resolved
@@ -24,14 +24,12 @@
 * Fix a bug by which keyword arguments to find_parent() were not
   being passed on. [bug=1126734]
 
-<<<<<<< HEAD
 * Stop a crash when unwisely messing with a tag that's been
   decomposed. [bug=1097699]
-=======
+
 * Now that lxml's segfault on invalid doctype has been fixed, fix a
   corresponding problem on the Beautiful Soup end that was previously
   invisible. [bug=984936]
->>>>>>> 5b3860ec
 
 = 4.1.3 (20120820) =
 
