--- conflicted
+++ resolved
@@ -1,4 +1,3 @@
-<<<<<<< HEAD
 = 4.13.0 (Unreleased)
 
 * This version drops support for Python 3.6. The minimum supported
@@ -98,13 +97,10 @@
   documented method, but if you use it, you should start using
   SoupStrainer.allow_tag_creation() instead.
 
-= 4.12.3 (?)
-=======
 = 4.12.3 (Unreleased)
 
-* The Beautiful Soup documentstion now has a Spanish translation, thanks
+* The Beautiful Soup documentation now has a Spanish translation, thanks
   to Carlos Romero.
->>>>>>> af0ba926
 
 * Fixed a regression such that if you set .hidden on a tag, the tag
   becomes invisible but its contents are still visible. User manipulation
