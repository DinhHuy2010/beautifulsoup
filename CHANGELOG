= 4.12.3 (?)

* Fixed a regression such that if you set .hidden on a tag, the tag
  becomes invisible but its contents are still visible. User manipulation
  of .hidden is not a documented or supported feature, so don't do this,
  but it's not too difficult to keep the old behavior working.

* Fixed a case found by Mengyuhan where html.parser giving up on
  markup would result in an AssertionError instead of a
  ParserRejectedMarkup exception.

* Corrected the syntax of the license definition in pyproject.toml. Patch
  by Louis Maddox. [bug=2032848]

<<<<<<< HEAD
* Corrected a typo in a test that was causing test failures when run against
  libxml2 2.12.1. [bug=2045481]

=======
>>>>>>> 16e1c6bc
= 4.12.2 (20230407)

* Fixed an unhandled exception in BeautifulSoup.decode_contents
  and methods that call it. [bug=2015545]

= 4.12.1 (20230405)

NOTE: the following things are likely to be dropped in the next
feature release of Beautiful Soup:

 Official support for Python 3.6.
 Inclusion of unit tests and test data in the wheel file.
 Two scripts: demonstrate_parser_differences.py and test-all-versions.

Changes:

* This version of Beautiful Soup replaces setup.py and setup.cfg
  with pyproject.toml. Beautiful Soup now uses tox as its test backend
  and hatch to do builds.

* The main functional improvement in this version is a nonrecursive technique
  for regenerating a tree. This technique is used to avoid situations where,
  in previous versions, doing something to a very deeply nested tree
  would overflow the Python interpreter stack:

  1. Outputting a tree as a string, e.g. with
     BeautifulSoup.encode() [bug=1471755]

  2. Making copies of trees (copy.copy() and
     copy.deepcopy() from the Python standard library). [bug=1709837]

  3. Pickling a BeautifulSoup object. (Note that pickling a Tag
     object can still cause an overflow.)

* Making a copy of a BeautifulSoup object no longer parses the
  document again, which should improve performance significantly.

* When a BeautifulSoup object is unpickled, Beautiful Soup now
  tries to associate an appropriate TreeBuilder object with it.

* Tag.prettify() will now consistently end prettified markup with
  a newline.

* Added unit tests for fuzz test cases created by third
  parties. Some of these tests are skipped since they point
  to problems outside of Beautiful Soup, but this change
  puts them all in one convenient place.

* PageElement now implements the known_xml attribute. (This was technically
  a bug, but it shouldn't be an issue in normal use.) [bug=2007895]

* The demonstrate_parser_differences.py script was still written in
  Python 2. I've converted it to Python 3, but since no one has
  mentioned this over the years, it's a sign that no one uses this
  script and it's not serving its purpose.

= 4.12.0 (20230320)

* Introduced the .css property, which centralizes all access to
  the Soup Sieve API. This allows Beautiful Soup to give direct
  access to as much of Soup Sieve that makes sense, without cluttering
  the BeautifulSoup and Tag classes with a lot of new methods.

  This does mean one addition to the BeautifulSoup and Tag classes
  (the .css property itself), so this might be a breaking change if you
  happen to use Beautiful Soup to parse XML that includes a tag called
  <css>. In particular, code like this will stop working in 4.12.0:

    soup.css['id']

  Code like this will work just as before:

    soup.find_one('css')['id']

  The Soup Sieve methods supported through the .css property are
  select(), select_one(), iselect(), closest(), match(), filter(),
  escape(), and compile(). The BeautifulSoup and Tag classes still
  support the select() and select_one() methods; they have not been
  deprecated, but they have been demoted to convenience methods.

  [bug=2003677]

* When the html.parser parser decides it can't parse a document, Beautiful
  Soup now consistently propagates this fact by raising a
  ParserRejectedMarkup error. [bug=2007343]

* Removed some error checking code from diagnose(), which is redundant with
  similar (but more Pythonic) code in the BeautifulSoup constructor.
  [bug=2007344]

* Added intersphinx references to the documentation so that other
  projects have a target to point to when they reference Beautiful
  Soup classes. [bug=1453370]

= 4.11.2 (20230131)

* Fixed test failures caused by nondeterministic behavior of
  UnicodeDammit's character detection, depending on the platform setup.
  [bug=1973072]

* Fixed another crash when overriding multi_valued_attributes and using the
  html5lib parser. [bug=1948488]

* The HTMLFormatter and XMLFormatter constructors no longer return a
  value. [bug=1992693]

* Tag.interesting_string_types is now propagated when a tag is
  copied. [bug=1990400]

* Warnings now do their best to provide an appropriate stacklevel,
  improving the usefulness of the message. [bug=1978744]

* Passing a Tag's .contents into PageElement.extend() now works the
  same way as passing the Tag itself.

* Soup Sieve tests will be skipped if the library is not installed.

= 4.11.1 (20220408)

This release was done to ensure that the unit tests are packaged along
with the released source. There are no functionality changes in this
release, but there are a few other packaging changes:

* The Japanese and Korean translations of the documentation are included.
* The changelog is now packaged as CHANGELOG, and the license file is
  packaged as LICENSE. NEWS.txt and COPYING.txt are still present,
  but may be removed in the future.
* TODO.txt is no longer packaged, since a TODO is not relevant for released
  code.

= 4.11.0 (20220407)

* Ported unit tests to use pytest.

* Added special string classes, RubyParenthesisString and RubyTextString,
  to make it possible to treat ruby text specially in get_text() calls.
  [bug=1941980]

* It's now possible to customize the way output is indented by
  providing a value for the 'indent' argument to the Formatter
  constructor. The 'indent' argument works very similarly to the
  argument of the same name in the Python standard library's
  json.dump() function. [bug=1955497]

* If the charset-normalizer Python module
  (https://pypi.org/project/charset-normalizer/) is installed, Beautiful
  Soup will use it to detect the character sets of incoming documents.
  This is also the module used by newer versions of the Requests library.
  For the sake of backwards compatibility, chardet and cchardet both take
  precedence if installed. [bug=1955346]

* Added a workaround for an lxml bug
  (https://bugs.launchpad.net/lxml/+bug/1948551) that causes
  problems when parsing a Unicode string beginning with BYTE ORDER MARK.
  [bug=1947768]

* Issue a warning when an HTML parser is used to parse a document that
  looks like XML but not XHTML. [bug=1939121]

* Do a better job of keeping track of namespaces as an XML document is
  parsed, so that CSS selectors that use namespaces will do the right
  thing more often. [bug=1946243]

* Some time ago, the misleadingly named "text" argument to find-type
  methods was renamed to the more accurate "string." But this supposed
  "renaming" didn't make it into important places like the method
  signatures or the docstrings. That's corrected in this
  version. "text" still works, but will give a DeprecationWarning.
  [bug=1947038]

* Fixed a crash when pickling a BeautifulSoup object that has no
  tree builder. [bug=1934003]

* Fixed a crash when overriding multi_valued_attributes and using the
  html5lib parser. [bug=1948488]

* Standardized the wording of the MarkupResemblesLocatorWarning
  warnings to omit untrusted input and make the warnings less
  judgmental about what you ought to be doing. [bug=1955450]

* Removed support for the iconv_codec library, which doesn't seem
  to exist anymore and was never put up on PyPI. (The closest
  replacement on PyPI, iconv_codecs, is GPL-licensed, so we can't use
  it--it's also quite old.)

= 4.10.0 (20210907)

* This is the first release of Beautiful Soup to only support Python
  3. I dropped Python 2 support to maintain support for newer versions
  (58 and up) of setuptools. See:
  https://github.com/pypa/setuptools/issues/2769 [bug=1942919]

* The behavior of methods like .get_text() and .strings now differs
  depending on the type of tag. The change is visible with HTML tags
  like <script>, <style>, and <template>. Starting in 4.9.0, methods
  like get_text() returned no results on such tags, because the
  contents of those tags are not considered 'text' within the document
  as a whole.

  But a user who calls script.get_text() is working from a different
  definition of 'text' than a user who calls div.get_text()--otherwise
  there would be no need to call script.get_text() at all. In 4.10.0,
  the contents of (e.g.) a <script> tag are considered 'text' during a
  get_text() call on the tag itself, but not considered 'text' during
  a get_text() call on the tag's parent.

  Because of this change, calling get_text() on each child of a tag
  may now return a different result than calling get_text() on the tag
  itself. That's because different tags now have different
  understandings of what counts as 'text'. [bug=1906226] [bug=1868861]

* NavigableString and its subclasses now implement the get_text()
  method, as well as the properties .strings and
  .stripped_strings. These methods will either return the string
  itself, or nothing, so the only reason to use this is when iterating
  over a list of mixed Tag and NavigableString objects. [bug=1904309]

* The 'html5' formatter now treats attributes whose values are the
  empty string as HTML boolean attributes. Previously (and in other
  formatters), an attribute value must be set as None to be treated as
  a boolean attribute. In a future release, I plan to also give this
  behavior to the 'html' formatter. Patch by Isaac Muse. [bug=1915424]

* The 'replace_with()' method now takes a variable number of arguments,
  and can be used to replace a single element with a sequence of elements.
  Patch by Bill Chandos. [rev=605]

* Corrected output when the namespace prefix associated with a
  namespaced attribute is the empty string, as opposed to
  None. [bug=1915583]

* Performance improvement when processing tags that speeds up overall
  tree construction by 2%. Patch by Morotti. [bug=1899358]

* Corrected the use of special string container classes in cases when a
  single tag may contain strings with different containers; such as
  the <template> tag, which may contain both TemplateString objects
  and Comment objects. [bug=1913406]

* The html.parser tree builder can now handle named entities
  found in the HTML5 spec in much the same way that the html5lib
  tree builder does. Note that the lxml HTML tree builder doesn't handle
  named entities this way. [bug=1924908]

* Added a second way to pass specify encodings to UnicodeDammit and
  EncodingDetector, based on the order of precedence defined in the
  HTML5 spec, starting at:
  https://html.spec.whatwg.org/multipage/parsing.html#parsing-with-a-known-character-encoding

  Encodings in 'known_definite_encodings' are tried first, then
  byte-order-mark sniffing is run, then encodings in 'user_encodings'
  are tried. The old argument, 'override_encodings', is now a
  deprecated alias for 'known_definite_encodings'.

  This changes the default behavior of the html.parser and lxml tree
  builders, in a way that may slightly improve encoding
  detection but will probably have no effect. [bug=1889014]

* Improve the warning issued when a directory name (as opposed to
  the name of a regular file) is passed as markup into the BeautifulSoup
  constructor. [bug=1913628]

= 4.9.3 (20201003)

This is the final release of Beautiful Soup to support Python
2. Beautiful Soup's official support for Python 2 ended on 01 January,
2021. In the Launchpad Git repository, the final revision to support
Python 2 was revision 70f546b1e689a70e2f103795efce6d261a3dadf7; it is
tagged as "python2".

* Implemented a significant performance optimization to the process of
  searching the parse tree. Patch by Morotti. [bug=1898212]

= 4.9.2 (20200926)

* Fixed a bug that caused too many tags to be popped from the tag
  stack during tree building, when encountering a closing tag that had
  no matching opening tag. [bug=1880420]

* Fixed a bug that inconsistently moved elements over when passing
  a Tag, rather than a list, into Tag.extend(). [bug=1885710]

* Specify the soupsieve dependency in a way that complies with
  PEP 508. Patch by Mike Nerone. [bug=1893696]

* Change the signatures for BeautifulSoup.insert_before and insert_after
  (which are not implemented) to match PageElement.insert_before and
  insert_after, quieting warnings in some IDEs. [bug=1897120]

= 4.9.1 (20200517)

* Added a keyword argument 'on_duplicate_attribute' to the
  BeautifulSoupHTMLParser constructor (used by the html.parser tree
  builder) which lets you customize the handling of markup that
  contains the same attribute more than once, as in:
  <a href="url1" href="url2"> [bug=1878209]

* Added a distinct subclass, GuessedAtParserWarning, for the warning
  issued when BeautifulSoup is instantiated without a parser being
  specified. [bug=1873787]

* Added a distinct subclass, MarkupResemblesLocatorWarning, for the
  warning issued when BeautifulSoup is instantiated with 'markup' that
  actually seems to be a URL or the path to a file on
  disk. [bug=1873787]

* The new NavigableString subclasses (Stylesheet, Script, and
  TemplateString) can now be imported directly from the bs4 package.

* If you encode a document with a Python-specific encoding like
  'unicode_escape', that encoding is no longer mentioned in the final
  XML or HTML document. Instead, encoding information is omitted or
  left blank. [bug=1874955]

* Fixed test failures when run against soupselect 2.0. Patch by Tomáš
  Chvátal. [bug=1872279]

= 4.9.0 (20200405)

* Added PageElement.decomposed, a new property which lets you
  check whether you've already called decompose() on a Tag or
  NavigableString.

* Embedded CSS and Javascript is now stored in distinct Stylesheet and
  Script tags, which are ignored by methods like get_text() since most
  people don't consider this sort of content to be 'text'. This
  feature is not supported by the html5lib treebuilder. [bug=1868861]

* Added a Russian translation by 'authoress' to the repository.

* Fixed an unhandled exception when formatting a Tag that had been
  decomposed.[bug=1857767]

* Fixed a bug that happened when passing a Unicode filename containing
  non-ASCII characters as markup into Beautiful Soup, on a system that
  allows Unicode filenames. [bug=1866717]

* Added a performance optimization to PageElement.extract(). Patch by
  Arthur Darcet.

= 4.8.2 (20191224)

* Added Python docstrings to all public methods of the most commonly
  used classes.

* Added a Chinese translation by Deron Wang and a Brazilian Portuguese
  translation by Cezar Peixeiro to the repository.

* Fixed two deprecation warnings. Patches by Colin
  Watson and Nicholas Neumann. [bug=1847592] [bug=1855301]

* The html.parser tree builder now correctly handles DOCTYPEs that are
  not uppercase. [bug=1848401]

* PageElement.select() now returns a ResultSet rather than a regular
  list, making it consistent with methods like find_all().

= 4.8.1 (20191006)

* When the html.parser or html5lib parsers are in use, Beautiful Soup
  will, by default, record the position in the original document where
  each tag was encountered. This includes line number (Tag.sourceline)
  and position within a line (Tag.sourcepos).  Based on code by Chris
  Mayo. [bug=1742921]

* When instantiating a BeautifulSoup object, it's now possible to
   provide a dictionary ('element_classes') of the classes you'd like to be
   instantiated instead of Tag, NavigableString, etc.

* Fixed the definition of the default XML namespace when using
   lxml 4.4. Patch by Isaac Muse. [bug=1840141]

* Fixed a crash when pretty-printing tags that were not created
   during initial parsing. [bug=1838903]

* Copying a Tag preserves information that was originally obtained from
   the TreeBuilder used to build the original Tag. [bug=1838903]

* Raise an explanatory exception when the underlying parser
   completely rejects the incoming markup. [bug=1838877]

* Avoid a crash when trying to detect the declared encoding of a
   Unicode document. [bug=1838877]

* Avoid a crash when unpickling certain parse trees generated
   using html5lib on Python 3. [bug=1843545]

= 4.8.0 (20190720, "One Small Soup")

This release focuses on making it easier to customize Beautiful Soup's
input mechanism (the TreeBuilder) and output mechanism (the Formatter).

* You can customize the TreeBuilder object by passing keyword
  arguments into the BeautifulSoup constructor. Those keyword
  arguments will be passed along into the TreeBuilder constructor.

  The main reason to do this right now is to change how which
  attributes are treated as multi-valued attributes (the way 'class'
  is treated by default). You can do this with the
  'multi_valued_attributes' argument. [bug=1832978]

* The role of Formatter objects has been greatly expanded. The Formatter
  class now controls the following:

  - The function to call to perform entity substitution. (This was
    previously Formatter's only job.)
  - Which tags should be treated as containing CDATA and have their
    contents exempt from entity substitution.
  - The order in which a tag's attributes are output. [bug=1812422]
  - Whether or not to put a '/' inside a void element, e.g. '<br/>' vs '<br>'

  All preexisting code should work as before.

* Added a new method to the API, Tag.smooth(), which consolidates
  multiple adjacent NavigableString elements. [bug=1697296]

* &apos; (which is valid in XML, XHTML, and HTML 5, but not HTML 4) is always
  recognized as a named entity and converted to a single quote. [bug=1818721]

= 4.7.1 (20190106)

* Fixed a significant performance problem introduced in 4.7.0. [bug=1810617]

* Fixed an incorrectly raised exception when inserting a tag before or
  after an identical tag. [bug=1810692]

* Beautiful Soup will no longer try to keep track of namespaces that
  are not defined with a prefix; this can confuse soupselect. [bug=1810680]

* Tried even harder to avoid the deprecation warning originally fixed in
   4.6.1. [bug=1778909]

= 4.7.0 (20181231)

* Beautiful Soup's CSS Selector implementation has been replaced by a
  dependency on Isaac Muse's SoupSieve project (the soupsieve package
  on PyPI). The good news is that SoupSieve has a much more robust and
  complete implementation of CSS selectors, resolving a large number
  of longstanding issues. The bad news is that from this point onward,
  SoupSieve must be installed if you want to use the select() method.

  You don't have to change anything lf you installed Beautiful Soup
  through pip (SoupSieve will be automatically installed when you
  upgrade Beautiful Soup) or if you don't use CSS selectors from
  within Beautiful Soup.

  SoupSieve documentation: https://facelessuser.github.io/soupsieve/

* Added the PageElement.extend() method, which works like list.append().
   [bug=1514970]

* PageElement.insert_before() and insert_after() now take a variable
   number of arguments. [bug=1514970]

* Fix a number of problems with the tree builder that caused
  trees that were superficially okay, but which fell apart when bits
  were extracted. Patch by Isaac Muse. [bug=1782928,1809910]

* Fixed a problem with the tree builder in which elements that
  contained no content (such as empty comments and all-whitespace
  elements) were not being treated as part of the tree. Patch by Isaac
  Muse. [bug=1798699]

* Fixed a problem with multi-valued attributes where the value
  contained whitespace. Thanks to Jens Svalgaard for the
  fix. [bug=1787453]

* Clarified ambiguous license statements in the source code. Beautiful
  Soup is released under the MIT license, and has been since 4.4.0.

* This file has been renamed from NEWS.txt to CHANGELOG.

= 4.6.3 (20180812)

* Exactly the same as 4.6.2. Re-released to make the README file
  render properly on PyPI.

= 4.6.2 (20180812)

* Fix an exception when a custom formatter was asked to format a void
  element. [bug=1784408]

= 4.6.1 (20180728)

* Stop data loss when encountering an empty numeric entity, and
  possibly in other cases.  Thanks to tos.kamiya for the fix. [bug=1698503]

* Preserve XML namespaces introduced inside an XML document, not just
   the ones introduced at the top level. [bug=1718787]

* Added a new formatter, "html5", which represents void elements
   as "<element>" rather than "<element/>".  [bug=1716272]

* Fixed a problem where the html.parser tree builder interpreted
  a string like "&foo " as the character entity "&foo;"  [bug=1728706]

* Correctly handle invalid HTML numeric character entities like &#147;
  which reference code points that are not Unicode code points. Note
  that this is only fixed when Beautiful Soup is used with the
  html.parser parser -- html5lib already worked and I couldn't fix it
  with lxml.  [bug=1782933]

* Improved the warning given when no parser is specified. [bug=1780571]

* When markup contains duplicate elements, a select() call that
  includes multiple match clauses will match all relevant
  elements. [bug=1770596]

* Fixed code that was causing deprecation warnings in recent Python 3
  versions. Includes a patch from Ville Skyttä. [bug=1778909] [bug=1689496]

* Fixed a Windows crash in diagnose() when checking whether a long
  markup string is a filename. [bug=1737121]

* Stopped HTMLParser from raising an exception in very rare cases of
  bad markup. [bug=1708831]

* Fixed a bug where find_all() was not working when asked to find a
  tag with a namespaced name in an XML document that was parsed as
  HTML. [bug=1723783]

* You can get finer control over formatting by subclassing
  bs4.element.Formatter and passing a Formatter instance into (e.g.)
  encode(). [bug=1716272]

* You can pass a dictionary of `attrs` into
  BeautifulSoup.new_tag. This makes it possible to create a tag with
  an attribute like 'name' that would otherwise be masked by another
  argument of new_tag. [bug=1779276]

* Clarified the deprecation warning when accessing tag.fooTag, to cover
  the possibility that you might really have been looking for a tag
  called 'fooTag'.

= 4.6.0 (20170507) =

* Added the `Tag.get_attribute_list` method, which acts like `Tag.get` for
  getting the value of an attribute, but which always returns a list,
  whether or not the attribute is a multi-value attribute. [bug=1678589]

* It's now possible to use a tag's namespace prefix when searching,
  e.g. soup.find('namespace:tag') [bug=1655332]

* Improved the handling of empty-element tags like <br> when using the
  html.parser parser. [bug=1676935]

* HTML parsers treat all HTML4 and HTML5 empty element tags (aka void
  element tags) correctly. [bug=1656909]

* Namespace prefix is preserved when an XML tag is copied. Thanks
  to Vikas for a patch and test. [bug=1685172]

= 4.5.3 (20170102) =

* Fixed foster parenting when html5lib is the tree builder. Thanks to
  Geoffrey Sneddon for a patch and test.
  
* Fixed yet another problem that caused the html5lib tree builder to
  create a disconnected parse tree. [bug=1629825]

= 4.5.2 (20170102) =

* Apart from the version number, this release is identical to
  4.5.3. Due to user error, it could not be completely uploaded to
  PyPI. Use 4.5.3 instead.

= 4.5.1 (20160802) =

* Fixed a crash when passing Unicode markup that contained a
  processing instruction into the lxml HTML parser on Python
  3. [bug=1608048]

= 4.5.0 (20160719) =

* Beautiful Soup is no longer compatible with Python 2.6. This
  actually happened a few releases ago, but it's now official.

* Beautiful Soup will now work with versions of html5lib greater than
  0.99999999. [bug=1603299]

* If a search against each individual value of a multi-valued
  attribute fails, the search will be run one final time against the
  complete attribute value considered as a single string. That is, if
  a tag has class="foo bar" and neither "foo" nor "bar" matches, but
  "foo bar" does, the tag is now considered a match.

  This happened in previous versions, but only when the value being
  searched for was a string. Now it also works when that value is
  a regular expression, a list of strings, etc. [bug=1476868]

* Fixed a bug that deranged the tree when a whitespace element was
  reparented into a tag that contained an identical whitespace
  element. [bug=1505351]

* Added support for CSS selector values that contain quoted spaces,
  such as tag[style="display: foo"]. [bug=1540588]

* Corrected handling of XML processing instructions. [bug=1504393]

* Corrected an encoding error that happened when a BeautifulSoup
  object was copied. [bug=1554439]

* The contents of <textarea> tags will no longer be modified when the
  tree is prettified. [bug=1555829]

* When a BeautifulSoup object is pickled but its tree builder cannot
  be pickled, its .builder attribute is set to None instead of being
  destroyed. This avoids a performance problem once the object is
  unpickled. [bug=1523629]

* Specify the file and line number when warning about a
  BeautifulSoup object being instantiated without a parser being
  specified. [bug=1574647]

* The `limit` argument to `select()` now works correctly, though it's
  not implemented very efficiently. [bug=1520530]

* Fixed a Python 3 ByteWarning when a URL was passed in as though it
  were markup. Thanks to James Salter for a patch and
  test. [bug=1533762]

* We don't run the check for a filename passed in as markup if the
  'filename' contains a less-than character; the less-than character
  indicates it's most likely a very small document. [bug=1577864]

= 4.4.1 (20150928) =

* Fixed a bug that deranged the tree when part of it was
  removed. Thanks to Eric Weiser for the patch and John Wiseman for a
  test. [bug=1481520]

* Fixed a parse bug with the html5lib tree-builder. Thanks to Roel
  Kramer for the patch. [bug=1483781]

* Improved the implementation of CSS selector grouping. Thanks to
  Orangain for the patch. [bug=1484543]

* Fixed the test_detect_utf8 test so that it works when chardet is
  installed. [bug=1471359]

* Corrected the output of Declaration objects. [bug=1477847]


= 4.4.0 (20150703) =

Especially important changes:

* Added a warning when you instantiate a BeautifulSoup object without
  explicitly naming a parser. [bug=1398866]

* __repr__ now returns an ASCII bytestring in Python 2, and a Unicode
  string in Python 3, instead of a UTF8-encoded bytestring in both
  versions. In Python 3, __str__ now returns a Unicode string instead
  of a bytestring. [bug=1420131]

* The `text` argument to the find_* methods is now called `string`,
  which is more accurate. `text` still works, but `string` is the
  argument described in the documentation. `text` may eventually
  change its meaning, but not for a very long time. [bug=1366856]

* Changed the way soup objects work under copy.copy(). Copying a
  NavigableString or a Tag will give you a new NavigableString that's
  equal to the old one but not connected to the parse tree. Patch by
  Martijn Peters. [bug=1307490]

* Started using a standard MIT license. [bug=1294662]

* Added a Chinese translation of the documentation by Delong .w.

New features:

* Introduced the select_one() method, which uses a CSS selector but
  only returns the first match, instead of a list of
  matches. [bug=1349367]

* You can now create a Tag object without specifying a
  TreeBuilder. Patch by Martijn Pieters. [bug=1307471]

* You can now create a NavigableString or a subclass just by invoking
  the constructor. [bug=1294315]

* Added an `exclude_encodings` argument to UnicodeDammit and to the
  Beautiful Soup constructor, which lets you prohibit the detection of
  an encoding that you know is wrong. [bug=1469408]

* The select() method now supports selector grouping. Patch by
  Francisco Canas [bug=1191917]

Bug fixes:

* Fixed yet another problem that caused the html5lib tree builder to
  create a disconnected parse tree. [bug=1237763]

* Force object_was_parsed() to keep the tree intact even when an element
  from later in the document is moved into place. [bug=1430633]

* Fixed yet another bug that caused a disconnected tree when html5lib
  copied an element from one part of the tree to another. [bug=1270611]

* Fixed a bug where Element.extract() could create an infinite loop in
  the remaining tree.

* The select() method can now find tags whose names contain
  dashes. Patch by Francisco Canas. [bug=1276211]

* The select() method can now find tags with attributes whose names
  contain dashes. Patch by Marek Kapolka. [bug=1304007]

* Improved the lxml tree builder's handling of processing
  instructions. [bug=1294645]

* Restored the helpful syntax error that happens when you try to
  import the Python 2 edition of Beautiful Soup under Python
  3. [bug=1213387]

* In Python 3.4 and above, set the new convert_charrefs argument to
  the html.parser constructor to avoid a warning and future
  failures. Patch by Stefano Revera. [bug=1375721]

* The warning when you pass in a filename or URL as markup will now be
  displayed correctly even if the filename or URL is a Unicode
  string. [bug=1268888]

* If the initial <html> tag contains a CDATA list attribute such as
  'class', the html5lib tree builder will now turn its value into a
  list, as it would with any other tag. [bug=1296481]

* Fixed an import error in Python 3.5 caused by the removal of the
  HTMLParseError class. [bug=1420063]

* Improved docstring for encode_contents() and
  decode_contents(). [bug=1441543]

* Fixed a crash in Unicode, Dammit's encoding detector when the name
  of the encoding itself contained invalid bytes. [bug=1360913]

* Improved the exception raised when you call .unwrap() or
  .replace_with() on an element that's not attached to a tree.

* Raise a NotImplementedError whenever an unsupported CSS pseudoclass
  is used in select(). Previously some cases did not result in a
  NotImplementedError.

* It's now possible to pickle a BeautifulSoup object no matter which
  tree builder was used to create it. However, the only tree builder
  that survives the pickling process is the HTMLParserTreeBuilder
  ('html.parser'). If you unpickle a BeautifulSoup object created with
  some other tree builder, soup.builder will be None. [bug=1231545]

= 4.3.2 (20131002) =

* Fixed a bug in which short Unicode input was improperly encoded to
  ASCII when checking whether or not it was the name of a file on
  disk. [bug=1227016]

* Fixed a crash when a short input contains data not valid in
  filenames. [bug=1232604]

* Fixed a bug that caused Unicode data put into UnicodeDammit to
  return None instead of the original data. [bug=1214983]

* Combined two tests to stop a spurious test failure when tests are
  run by nosetests. [bug=1212445]

= 4.3.1 (20130815) =

* Fixed yet another problem with the html5lib tree builder, caused by
  html5lib's tendency to rearrange the tree during
  parsing. [bug=1189267]

* Fixed a bug that caused the optimized version of find_all() to
  return nothing. [bug=1212655]

= 4.3.0 (20130812) =

* Instead of converting incoming data to Unicode and feeding it to the
  lxml tree builder in chunks, Beautiful Soup now makes successive
  guesses at the encoding of the incoming data, and tells lxml to
  parse the data as that encoding. Giving lxml more control over the
  parsing process improves performance and avoids a number of bugs and
  issues with the lxml parser which had previously required elaborate
  workarounds:

  - An issue in which lxml refuses to parse Unicode strings on some
    systems. [bug=1180527]

  - A returning bug that truncated documents longer than a (very
    small) size. [bug=963880]

  - A returning bug in which extra spaces were added to a document if
    the document defined a charset other than UTF-8. [bug=972466]

  This required a major overhaul of the tree builder architecture. If
  you wrote your own tree builder and didn't tell me, you'll need to
  modify your prepare_markup() method.

* The UnicodeDammit code that makes guesses at encodings has been
  split into its own class, EncodingDetector. A lot of apparently
  redundant code has been removed from Unicode, Dammit, and some
  undocumented features have also been removed.

* Beautiful Soup will issue a warning if instead of markup you pass it
  a URL or the name of a file on disk (a common beginner's mistake).

* A number of optimizations improve the performance of the lxml tree
  builder by about 33%, the html.parser tree builder by about 20%, and
  the html5lib tree builder by about 15%.

* All find_all calls should now return a ResultSet object. Patch by
  Aaron DeVore. [bug=1194034]

= 4.2.1 (20130531) =

* The default XML formatter will now replace ampersands even if they
  appear to be part of entities. That is, "&lt;" will become
  "&amp;lt;". The old code was left over from Beautiful Soup 3, which
  didn't always turn entities into Unicode characters.

  If you really want the old behavior (maybe because you add new
  strings to the tree, those strings include entities, and you want
  the formatter to leave them alone on output), it can be found in
  EntitySubstitution.substitute_xml_containing_entities(). [bug=1182183]

* Gave new_string() the ability to create subclasses of
  NavigableString. [bug=1181986]

* Fixed another bug by which the html5lib tree builder could create a
  disconnected tree. [bug=1182089]

* The .previous_element of a BeautifulSoup object is now always None,
  not the last element to be parsed. [bug=1182089]

* Fixed test failures when lxml is not installed. [bug=1181589]

* html5lib now supports Python 3. Fixed some Python 2-specific
  code in the html5lib test suite. [bug=1181624]

* The html.parser treebuilder can now handle numeric attributes in
  text when the hexidecimal name of the attribute starts with a
  capital X. Patch by Tim Shirley. [bug=1186242]

= 4.2.0 (20130514) =

* The Tag.select() method now supports a much wider variety of CSS
  selectors.

 - Added support for the adjacent sibling combinator (+) and the
   general sibling combinator (~). Tests by "liquider". [bug=1082144]

 - The combinators (>, +, and ~) can now combine with any supported
   selector, not just one that selects based on tag name.

 - Added limited support for the "nth-of-type" pseudo-class. Code
   by Sven Slootweg. [bug=1109952]

* The BeautifulSoup class is now aliased to "_s" and "_soup", making
  it quicker to type the import statement in an interactive session:

  from bs4 import _s
   or
  from bs4 import _soup

  The alias may change in the future, so don't use this in code you're
  going to run more than once.

* Added the 'diagnose' submodule, which includes several useful
  functions for reporting problems and doing tech support.

  - diagnose(data) tries the given markup on every installed parser,
    reporting exceptions and displaying successes. If a parser is not
    installed, diagnose() mentions this fact.

  - lxml_trace(data, html=True) runs the given markup through lxml's
    XML parser or HTML parser, and prints out the parser events as
    they happen. This helps you quickly determine whether a given
    problem occurs in lxml code or Beautiful Soup code.

  - htmlparser_trace(data) is the same thing, but for Python's
    built-in HTMLParser class.

* In an HTML document, the contents of a <script> or <style> tag will
  no longer undergo entity substitution by default. XML documents work
  the same way they did before. [bug=1085953]

* Methods like get_text() and properties like .strings now only give
  you strings that are visible in the document--no comments or
  processing commands. [bug=1050164]

* The prettify() method now leaves the contents of <pre> tags
  alone. [bug=1095654]

* Fix a bug in the html5lib treebuilder which sometimes created
  disconnected trees. [bug=1039527]

* Fix a bug in the lxml treebuilder which crashed when a tag included
  an attribute from the predefined "xml:" namespace. [bug=1065617]

* Fix a bug by which keyword arguments to find_parent() were not
  being passed on. [bug=1126734]

* Stop a crash when unwisely messing with a tag that's been
  decomposed. [bug=1097699]

* Now that lxml's segfault on invalid doctype has been fixed, fixed a
  corresponding problem on the Beautiful Soup end that was previously
  invisible. [bug=984936]

* Fixed an exception when an overspecified CSS selector didn't match
  anything. Code by Stefaan Lippens. [bug=1168167]

= 4.1.3 (20120820) =

* Skipped a test under Python 2.6 and Python 3.1 to avoid a spurious
  test failure caused by the lousy HTMLParser in those
  versions. [bug=1038503]

* Raise a more specific error (FeatureNotFound) when a requested
  parser or parser feature is not installed. Raise NotImplementedError
  instead of ValueError when the user calls insert_before() or
  insert_after() on the BeautifulSoup object itself. Patch by Aaron
  Devore. [bug=1038301]

= 4.1.2 (20120817) =

* As per PEP-8, allow searching by CSS class using the 'class_'
  keyword argument. [bug=1037624]

* Display namespace prefixes for namespaced attribute names, instead of
  the fully-qualified names given by the lxml parser. [bug=1037597]

* Fixed a crash on encoding when an attribute name contained
  non-ASCII characters.

* When sniffing encodings, if the cchardet library is installed,
  Beautiful Soup uses it instead of chardet. cchardet is much
  faster. [bug=1020748]

* Use logging.warning() instead of warning.warn() to notify the user
  that characters were replaced with REPLACEMENT
  CHARACTER. [bug=1013862]

= 4.1.1 (20120703) =

* Fixed an html5lib tree builder crash which happened when html5lib
  moved a tag with a multivalued attribute from one part of the tree
  to another. [bug=1019603]

* Correctly display closing tags with an XML namespace declared. Patch
  by Andreas Kostyrka. [bug=1019635]

* Fixed a typo that made parsing significantly slower than it should
  have been, and also waited too long to close tags with XML
  namespaces. [bug=1020268]

* get_text() now returns an empty Unicode string if there is no text,
  rather than an empty bytestring. [bug=1020387]

= 4.1.0 (20120529) =

* Added experimental support for fixing Windows-1252 characters
  embedded in UTF-8 documents. (UnicodeDammit.detwingle())

* Fixed the handling of &quot; with the built-in parser. [bug=993871]

* Comments, processing instructions, document type declarations, and
  markup declarations are now treated as preformatted strings, the way
  CData blocks are. [bug=1001025]

* Fixed a bug with the lxml treebuilder that prevented the user from
  adding attributes to a tag that didn't originally have
  attributes. [bug=1002378] Thanks to Oliver Beattie for the patch.

* Fixed some edge-case bugs having to do with inserting an element
  into a tag it's already inside, and replacing one of a tag's
  children with another. [bug=997529]

* Added the ability to search for attribute values specified in UTF-8. [bug=1003974]

  This caused a major refactoring of the search code. All the tests
  pass, but it's possible that some searches will behave differently.

= 4.0.5 (20120427) =

* Added a new method, wrap(), which wraps an element in a tag.

* Renamed replace_with_children() to unwrap(), which is easier to
  understand and also the jQuery name of the function.

* Made encoding substitution in <meta> tags completely transparent (no
  more %SOUP-ENCODING%).

* Fixed a bug in decoding data that contained a byte-order mark, such
  as data encoded in UTF-16LE. [bug=988980]

* Fixed a bug that made the HTMLParser treebuilder generate XML
  definitions ending with two question marks instead of
  one. [bug=984258]

* Upon document generation, CData objects are no longer run through
  the formatter. [bug=988905]

* The test suite now passes when lxml is not installed, whether or not
  html5lib is installed. [bug=987004]

* Print a warning on HTMLParseErrors to let people know they should
  install a better parser library.

= 4.0.4 (20120416) =

* Fixed a bug that sometimes created disconnected trees.

* Fixed a bug with the string setter that moved a string around the
  tree instead of copying it. [bug=983050]

* Attribute values are now run through the provided output formatter.
  Previously they were always run through the 'minimal' formatter. In
  the future I may make it possible to specify different formatters
  for attribute values and strings, but for now, consistent behavior
  is better than inconsistent behavior. [bug=980237]

* Added the missing renderContents method from Beautiful Soup 3. Also
  added an encode_contents() method to go along with decode_contents().

* Give a more useful error when the user tries to run the Python 2
  version of BS under Python 3.

* UnicodeDammit can now convert Microsoft smart quotes to ASCII with
  UnicodeDammit(markup, smart_quotes_to="ascii").

= 4.0.3 (20120403) =

* Fixed a typo that caused some versions of Python 3 to convert the
  Beautiful Soup codebase incorrectly.

* Got rid of the 4.0.2 workaround for HTML documents--it was
  unnecessary and the workaround was triggering a (possibly different,
  but related) bug in lxml. [bug=972466]

= 4.0.2 (20120326) =

* Worked around a possible bug in lxml that prevents non-tiny XML
  documents from being parsed. [bug=963880, bug=963936]

* Fixed a bug where specifying `text` while also searching for a tag
  only worked if `text` wanted an exact string match. [bug=955942]

= 4.0.1 (20120314) =

* This is the first official release of Beautiful Soup 4. There is no
  4.0.0 release, to eliminate any possibility that packaging software
  might treat "4.0.0" as being an earlier version than "4.0.0b10".

* Brought BS up to date with the latest release of soupselect, adding
  CSS selector support for direct descendant matches and multiple CSS
  class matches.

= 4.0.0b10 (20120302) =

* Added support for simple CSS selectors, taken from the soupselect project.

* Fixed a crash when using html5lib. [bug=943246]

* In HTML5-style <meta charset="foo"> tags, the value of the "charset"
  attribute is now replaced with the appropriate encoding on
  output. [bug=942714]

* Fixed a bug that caused calling a tag to sometimes call find_all()
  with the wrong arguments. [bug=944426]

* For backwards compatibility, brought back the BeautifulStoneSoup
  class as a deprecated wrapper around BeautifulSoup.

= 4.0.0b9 (20120228) =

* Fixed the string representation of DOCTYPEs that have both a public
  ID and a system ID.

* Fixed the generated XML declaration.

* Renamed Tag.nsprefix to Tag.prefix, for consistency with
  NamespacedAttribute.

* Fixed a test failure that occurred on Python 3.x when chardet was
  installed.

* Made prettify() return Unicode by default, so it will look nice on
  Python 3 when passed into print().

= 4.0.0b8 (20120224) =

* All tree builders now preserve namespace information in the
  documents they parse. If you use the html5lib parser or lxml's XML
  parser, you can access the namespace URL for a tag as tag.namespace.

  However, there is no special support for namespace-oriented
  searching or tree manipulation. When you search the tree, you need
  to use namespace prefixes exactly as they're used in the original
  document.

* The string representation of a DOCTYPE always ends in a newline.

* Issue a warning if the user tries to use a SoupStrainer in
  conjunction with the html5lib tree builder, which doesn't support
  them.

= 4.0.0b7 (20120223) =

* Upon decoding to string, any characters that can't be represented in
  your chosen encoding will be converted into numeric XML entity
  references.

* Issue a warning if characters were replaced with REPLACEMENT
  CHARACTER during Unicode conversion.

* Restored compatibility with Python 2.6.

* The install process no longer installs docs or auxiliary text files.

* It's now possible to deepcopy a BeautifulSoup object created with
  Python's built-in HTML parser.

* About 100 unit tests that "test" the behavior of various parsers on
  invalid markup have been removed. Legitimate changes to those
  parsers caused these tests to fail, indicating that perhaps
  Beautiful Soup should not test the behavior of foreign
  libraries.

  The problematic unit tests have been reformulated as informational
  comparisons generated by the script
  scripts/demonstrate_parser_differences.py.

  This makes Beautiful Soup compatible with html5lib version 0.95 and
  future versions of HTMLParser.

= 4.0.0b6 (20120216) =

* Multi-valued attributes like "class" always have a list of values,
  even if there's only one value in the list.

* Added a number of multi-valued attributes defined in HTML5.

* Stopped generating a space before the slash that closes an
  empty-element tag. This may come back if I add a special XHTML mode
  (http://www.w3.org/TR/xhtml1/#C_2), but right now it's pretty
  useless.

* Passing text along with tag-specific arguments to a find* method:

   find("a", text="Click here")

  will find tags that contain the given text as their
  .string. Previously, the tag-specific arguments were ignored and
  only strings were searched.

* Fixed a bug that caused the html5lib tree builder to build a
  partially disconnected tree. Generally cleaned up the html5lib tree
  builder.

* If you restrict a multi-valued attribute like "class" to a string
  that contains spaces, Beautiful Soup will only consider it a match
  if the values correspond to that specific string.

= 4.0.0b5 (20120209) =

* Rationalized Beautiful Soup's treatment of CSS class. A tag
  belonging to multiple CSS classes is treated as having a list of
  values for the 'class' attribute. Searching for a CSS class will
  match *any* of the CSS classes.

  This actually affects all attributes that the HTML standard defines
  as taking multiple values (class, rel, rev, archive, accept-charset,
  and headers), but 'class' is by far the most common. [bug=41034]

* If you pass anything other than a dictionary as the second argument
  to one of the find* methods, it'll assume you want to use that
  object to search against a tag's CSS classes. Previously this only
  worked if you passed in a string.

* Fixed a bug that caused a crash when you passed a dictionary as an
  attribute value (possibly because you mistyped "attrs"). [bug=842419]

* Unicode, Dammit now detects the encoding in HTML 5-style <meta> tags
  like <meta charset="utf-8" />. [bug=837268]

* If Unicode, Dammit can't figure out a consistent encoding for a
  page, it will try each of its guesses again, with errors="replace"
  instead of errors="strict". This may mean that some data gets
  replaced with REPLACEMENT CHARACTER, but at least most of it will
  get turned into Unicode. [bug=754903]

* Patched over a bug in html5lib (?) that was crashing Beautiful Soup
  on certain kinds of markup. [bug=838800]

* Fixed a bug that wrecked the tree if you replaced an element with an
  empty string. [bug=728697]

* Improved Unicode, Dammit's behavior when you give it Unicode to
  begin with.

= 4.0.0b4 (20120208) =

* Added BeautifulSoup.new_string() to go along with BeautifulSoup.new_tag()

* BeautifulSoup.new_tag() will follow the rules of whatever
  tree-builder was used to create the original BeautifulSoup object. A
  new <p> tag will look like "<p />" if the soup object was created to
  parse XML, but it will look like "<p></p>" if the soup object was
  created to parse HTML.

* We pass in strict=False to html.parser on Python 3, greatly
  improving html.parser's ability to handle bad HTML.

* We also monkeypatch a serious bug in html.parser that made
  strict=False disastrous on Python 3.2.2.

* Replaced the "substitute_html_entities" argument with the
  more general "formatter" argument.

* Bare ampersands and angle brackets are always converted to XML
  entities unless the user prevents it.

* Added PageElement.insert_before() and PageElement.insert_after(),
  which let you put an element into the parse tree with respect to
  some other element.

* Raise an exception when the user tries to do something nonsensical
  like insert a tag into itself.


= 4.0.0b3 (20120203) =

Beautiful Soup 4 is a nearly-complete rewrite that removes Beautiful
Soup's custom HTML parser in favor of a system that lets you write a
little glue code and plug in any HTML or XML parser you want.

Beautiful Soup 4.0 comes with glue code for four parsers:

 * Python's standard HTMLParser (html.parser in Python 3)
 * lxml's HTML and XML parsers
 * html5lib's HTML parser

HTMLParser is the default, but I recommend you install lxml if you
can.

For complete documentation, see the Sphinx documentation in
bs4/doc/source/. What follows is a summary of the changes from
Beautiful Soup 3.

=== The module name has changed ===

Previously you imported the BeautifulSoup class from a module also
called BeautifulSoup. To save keystrokes and make it clear which
version of the API is in use, the module is now called 'bs4':

    >>> from bs4 import BeautifulSoup

=== It works with Python 3 ===

Beautiful Soup 3.1.0 worked with Python 3, but the parser it used was
so bad that it barely worked at all. Beautiful Soup 4 works with
Python 3, and since its parser is pluggable, you don't sacrifice
quality.

Special thanks to Thomas Kluyver and Ezio Melotti for getting Python 3
support to the finish line. Ezio Melotti is also to thank for greatly
improving the HTML parser that comes with Python 3.2.

=== CDATA sections are normal text, if they're understood at all. ===

Currently, the lxml and html5lib HTML parsers ignore CDATA sections in
markup:

 <p><![CDATA[foo]]></p> => <p></p>

A future version of html5lib will turn CDATA sections into text nodes,
but only within tags like <svg> and <math>:

 <svg><![CDATA[foo]]></svg> => <p>foo</p>

The default XML parser (which uses lxml behind the scenes) turns CDATA
sections into ordinary text elements:

 <p><![CDATA[foo]]></p> => <p>foo</p>

In theory it's possible to preserve the CDATA sections when using the
XML parser, but I don't see how to get it to work in practice.

=== Miscellaneous other stuff ===

If the BeautifulSoup instance has .is_xml set to True, an appropriate
XML declaration will be emitted when the tree is transformed into a
string:

    <?xml version="1.0" encoding="utf-8">
    <markup>
     ...
    </markup>

The ['lxml', 'xml'] tree builder sets .is_xml to True; the other tree
builders set it to False. If you want to parse XHTML with an HTML
parser, you can set it manually.


= 3.2.0 =

The 3.1 series wasn't very useful, so I renamed the 3.0 series to 3.2
to make it obvious which one you should use.

= 3.1.0 =

A hybrid version that supports 2.4 and can be automatically converted
to run under Python 3.0. There are three backwards-incompatible
changes you should be aware of, but no new features or deliberate
behavior changes.

1. str() may no longer do what you want. This is because the meaning
of str() inverts between Python 2 and 3; in Python 2 it gives you a
byte string, in Python 3 it gives you a Unicode string.

The effect of this is that you can't pass an encoding to .__str__
anymore. Use encode() to get a string and decode() to get Unicode, and
you'll be ready (well, readier) for Python 3.

2. Beautiful Soup is now based on HTMLParser rather than SGMLParser,
which is gone in Python 3. There's some bad HTML that SGMLParser
handled but HTMLParser doesn't, usually to do with attribute values
that aren't closed or have brackets inside them:

  <a href="foo</a>, </a><a href="bar">baz</a>
  <a b="<a>">', '<a b="&lt;a&gt;"></a><a>"></a>

A later version of Beautiful Soup will allow you to plug in different
parsers to make tradeoffs between speed and the ability to handle bad
HTML.

3. In Python 3 (but not Python 2), HTMLParser converts entities within
attributes to the corresponding Unicode characters. In Python 2 it's
possible to parse this string and leave the &eacute; intact.

 <a href="http://crummy.com?sacr&eacute;&bleu">

In Python 3, the &eacute; is always converted to \xe9 during
parsing.


= 3.0.7a =

Added an import that makes BS work in Python 2.3.


= 3.0.7 =

Fixed a UnicodeDecodeError when unpickling documents that contain
non-ASCII characters.

Fixed a TypeError that occurred in some circumstances when a tag
contained no text.

Jump through hoops to avoid the use of chardet, which can be extremely
slow in some circumstances. UTF-8 documents should never trigger the
use of chardet.

Whitespace is preserved inside <pre> and <textarea> tags that contain
nothing but whitespace.

Beautiful Soup can now parse a doctype that's scoped to an XML namespace.


= 3.0.6 =

Got rid of a very old debug line that prevented chardet from working.

Added a Tag.decompose() method that completely disconnects a tree or a
subset of a tree, breaking it up into bite-sized pieces that are
easy for the garbage collecter to collect.

Tag.extract() now returns the tag that was extracted.

Tag.findNext() now does something with the keyword arguments you pass
it instead of dropping them on the floor.

Fixed a Unicode conversion bug.

Fixed a bug that garbled some <meta> tags when rewriting them.


= 3.0.5 =

Soup objects can now be pickled, and copied with copy.deepcopy.

Tag.append now works properly on existing BS objects. (It wasn't
originally intended for outside use, but it can be now.) (Giles
Radford)

Passing in a nonexistent encoding will no longer crash the parser on
Python 2.4 (John Nagle).

Fixed an underlying bug in SGMLParser that thinks ASCII has 255
characters instead of 127 (John Nagle).

Entities are converted more consistently to Unicode characters.

Entity references in attribute values are now converted to Unicode
characters when appropriate. Numeric entities are always converted,
because SGMLParser always converts them outside of attribute values.

ALL_ENTITIES happens to just be the XHTML entities, so I renamed it to
XHTML_ENTITIES.

The regular expression for bare ampersands was too loose. In some
cases ampersands were not being escaped. (Sam Ruby?)

Non-breaking spaces and other special Unicode space characters are no
longer folded to ASCII spaces. (Robert Leftwich)

Information inside a TEXTAREA tag is now parsed literally, not as HTML
tags. TEXTAREA now works exactly the same way as SCRIPT. (Zephyr Fang)

= 3.0.4 =

Fixed a bug that crashed Unicode conversion in some cases.

Fixed a bug that prevented UnicodeDammit from being used as a
general-purpose data scrubber.

Fixed some unit test failures when running against Python 2.5.

When considering whether to convert smart quotes, UnicodeDammit now
looks at the original encoding in a case-insensitive way.

= 3.0.3 (20060606) =

Beautiful Soup is now usable as a way to clean up invalid XML/HTML (be
sure to pass in an appropriate value for convertEntities, or XML/HTML
entities might stick around that aren't valid in HTML/XML). The result
may not validate, but it should be good enough to not choke a
real-world XML parser. Specifically, the output of a properly
constructed soup object should always be valid as part of an XML
document, but parts may be missing if they were missing in the
original. As always, if the input is valid XML, the output will also
be valid.

= 3.0.2 (20060602) =

Previously, Beautiful Soup correctly handled attribute values that
contained embedded quotes (sometimes by escaping), but not other kinds
of XML character. Now, it correctly handles or escapes all special XML
characters in attribute values.

I aliased methods to the 2.x names (fetch, find, findText, etc.) for
backwards compatibility purposes. Those names are deprecated and if I
ever do a 4.0 I will remove them. I will, I tell you!

Fixed a bug where the findAll method wasn't passing along any keyword
arguments.

When run from the command line, Beautiful Soup now acts as an HTML
pretty-printer, not an XML pretty-printer.

= 3.0.1 (20060530) =

Reintroduced the "fetch by CSS class" shortcut. I thought keyword
arguments would replace it, but they don't. You can't call soup('a',
class='foo') because class is a Python keyword.

If Beautiful Soup encounters a meta tag that declares the encoding,
but a SoupStrainer tells it not to parse that tag, Beautiful Soup will
no longer try to rewrite the meta tag to mention the new
encoding. Basically, this makes SoupStrainers work in real-world
applications instead of crashing the parser.

= 3.0.0 "Who would not give all else for two p" (20060528) =

This release is not backward-compatible with previous releases. If
you've got code written with a previous version of the library, go
ahead and keep using it, unless one of the features mentioned here
really makes your life easier. Since the library is self-contained,
you can include an old copy of the library in your old applications,
and use the new version for everything else.

The documentation has been rewritten and greatly expanded with many
more examples.

Beautiful Soup autodetects the encoding of a document (or uses the one
you specify), and converts it from its native encoding to
Unicode. Internally, it only deals with Unicode strings. When you
print out the document, it converts to UTF-8 (or another encoding you
specify). [Doc reference]

It's now easy to make large-scale changes to the parse tree without
screwing up the navigation members. The methods are extract,
replaceWith, and insert. [Doc reference. See also Improving Memory
Usage with extract]

Passing True in as an attribute value gives you tags that have any
value for that attribute. You don't have to create a regular
expression. Passing None for an attribute value gives you tags that
don't have that attribute at all.

Tag objects now know whether or not they're self-closing. This avoids
the problem where Beautiful Soup thought that tags like <BR /> were
self-closing even in XML documents. You can customize the self-closing
tags for a parser object by passing them in as a list of
selfClosingTags: you don't have to subclass anymore.

There's a new built-in parser, MinimalSoup, which has most of
BeautifulSoup's HTML-specific rules, but no tag nesting rules. [Doc
reference]

You can use a SoupStrainer to tell Beautiful Soup to parse only part
of a document. This saves time and memory, often making Beautiful Soup
about as fast as a custom-built SGMLParser subclass. [Doc reference,
SoupStrainer reference]

You can (usually) use keyword arguments instead of passing a
dictionary of attributes to a search method. That is, you can replace
soup(args={"id" : "5"}) with soup(id="5"). You can still use args if
(for instance) you need to find an attribute whose name clashes with
the name of an argument to findAll. [Doc reference: **kwargs attrs]

The method names have changed to the better method names used in
Rubyful Soup. Instead of find methods and fetch methods, there are
only find methods. Instead of a scheme where you can't remember which
method finds one element and which one finds them all, we have find
and findAll. In general, if the method name mentions All or a plural
noun (eg. findNextSiblings), then it finds many elements
method. Otherwise, it only finds one element. [Doc reference]

Some of the argument names have been renamed for clarity. For instance
avoidParserProblems is now parserMassage.

Beautiful Soup no longer implements a feed method. You need to pass a
string or a filehandle into the soup constructor, not with feed after
the soup has been created. There is still a feed method, but it's the
feed method implemented by SGMLParser and calling it will bypass
Beautiful Soup and cause problems.

The NavigableText class has been renamed to NavigableString. There is
no NavigableUnicodeString anymore, because every string inside a
Beautiful Soup parse tree is a Unicode string.

findText and fetchText are gone. Just pass a text argument into find
or findAll.

Null was more trouble than it was worth, so I got rid of it. Anything
that used to return Null now returns None.

Special XML constructs like comments and CDATA now have their own
NavigableString subclasses, instead of being treated as oddly-formed
data. If you parse a document that contains CDATA and write it back
out, the CDATA will still be there.

When you're parsing a document, you can get Beautiful Soup to convert
XML or HTML entities into the corresponding Unicode characters. [Doc
reference]

= 2.1.1 (20050918) =

Fixed a serious performance bug in BeautifulStoneSoup which was
causing parsing to be incredibly slow.

Corrected several entities that were previously being incorrectly
translated from Microsoft smart-quote-like characters.

Fixed a bug that was breaking text fetch.

Fixed a bug that crashed the parser when text chunks that look like
HTML tag names showed up within a SCRIPT tag.

THEAD, TBODY, and TFOOT tags are now nestable within TABLE
tags. Nested tables should parse more sensibly now.

BASE is now considered a self-closing tag.

= 2.1.0 "Game, or any other dish?" (20050504) =

Added a wide variety of new search methods which, given a starting
point inside the tree, follow a particular navigation member (like
nextSibling) over and over again, looking for Tag and NavigableText
objects that match certain criteria. The new methods are findNext,
fetchNext, findPrevious, fetchPrevious, findNextSibling,
fetchNextSiblings, findPreviousSibling, fetchPreviousSiblings,
findParent, and fetchParents. All of these use the same basic code
used by first and fetch, so you can pass your weird ways of matching
things into these methods.

The fetch method and its derivatives now accept a limit argument.

You can now pass keyword arguments when calling a Tag object as though
it were a method.

Fixed a bug that caused all hand-created tags to share a single set of
attributes.

= 2.0.3 (20050501) =

Fixed Python 2.2 support for iterators.

Fixed a bug that gave the wrong representation to tags within quote
tags like <script>.

Took some code from Mark Pilgrim that treats CDATA declarations as
data instead of ignoring them.

Beautiful Soup's setup.py will now do an install even if the unit
tests fail. It won't build a source distribution if the unit tests
fail, so I can't release a new version unless they pass.

= 2.0.2 (20050416) =

Added the unit tests in a separate module, and packaged it with
distutils.

Fixed a bug that sometimes caused renderContents() to return a Unicode
string even if there was no Unicode in the original string.

Added the done() method, which closes all of the parser's open
tags. It gets called automatically when you pass in some text to the
constructor of a parser class; otherwise you must call it yourself.

Reinstated some backwards compatibility with 1.x versions: referencing
the string member of a NavigableText object returns the NavigableText
object instead of throwing an error.

= 2.0.1 (20050412) =

Fixed a bug that caused bad results when you tried to reference a tag
name shorter than 3 characters as a member of a Tag, eg. tag.table.td.

Made sure all Tags have the 'hidden' attribute so that an attempt to
access tag.hidden doesn't spawn an attempt to find a tag named
'hidden'.

Fixed a bug in the comparison operator.

= 2.0.0 "Who cares for fish?" (20050410)

Beautiful Soup version 1 was very useful but also pretty stupid. I
originally wrote it without noticing any of the problems inherent in
trying to build a parse tree out of ambiguous HTML tags. This version
solves all of those problems to my satisfaction. It also adds many new
clever things to make up for the removal of the stupid things.

== Parsing ==

The parser logic has been greatly improved, and the BeautifulSoup
class should much more reliably yield a parse tree that looks like
what the page author intended. For a particular class of odd edge
cases that now causes problems, there is a new class,
ICantBelieveItsBeautifulSoup.

By default, Beautiful Soup now performs some cleanup operations on
text before parsing it. This is to avoid common problems with bad
definitions and self-closing tags that crash SGMLParser. You can
provide your own set of cleanup operations, or turn it off
altogether. The cleanup operations include fixing self-closing tags
that don't close, and replacing Microsoft smart quotes and similar
characters with their HTML entity equivalents.

You can now get a pretty-print version of parsed HTML to get a visual
picture of how Beautiful Soup parses it, with the Tag.prettify()
method.

== Strings and Unicode ==

There are separate NavigableText subclasses for ASCII and Unicode
strings. These classes directly subclass the corresponding base data
types. This means you can treat NavigableText objects as strings
instead of having to call methods on them to get the strings.

str() on a Tag always returns a string, and unicode() always returns
Unicode. Previously it was inconsistent.

== Tree traversal ==

In a first() or fetch() call, the tag name or the desired value of an
attribute can now be any of the following:

 * A string (matches that specific tag or that specific attribute value)
 * A list of strings (matches any tag or attribute value in the list)
 * A compiled regular expression object (matches any tag or attribute
   value that matches the regular expression)
 * A callable object that takes the Tag object or attribute value as a
   string. It returns None/false/empty string if the given string
   doesn't match, and any other value if it does.

This is much easier to use than SQL-style wildcards (see, regular
expressions are good for something). Because of this, I took out
SQL-style wildcards. I'll put them back if someone complains, but
their removal simplifies the code a lot.

You can use fetch() and first() to search for text in the parse tree,
not just tags. There are new alias methods fetchText() and firstText()
designed for this purpose. As with searching for tags, you can pass in
a string, a regular expression object, or a method to match your text.

If you pass in something besides a map to the attrs argument of
fetch() or first(), Beautiful Soup will assume you want to match that
thing against the "class" attribute. When you're scraping
well-structured HTML, this makes your code a lot cleaner.

1.x and 2.x both let you call a Tag object as a shorthand for
fetch(). For instance, foo("bar") is a shorthand for
foo.fetch("bar"). In 2.x, you can also access a specially-named member
of a Tag object as a shorthand for first(). For instance, foo.barTag
is a shorthand for foo.first("bar"). By chaining these shortcuts you
traverse a tree in very little code: for header in
soup.bodyTag.pTag.tableTag('th'):

If an element relationship (like parent or next) doesn't apply to a
tag, it'll now show up Null instead of None. first() will also return
Null if you ask it for a nonexistent tag. Null is an object that's
just like None, except you can do whatever you want to it and it'll
give you Null instead of throwing an error.

This lets you do tree traversals like soup.htmlTag.headTag.titleTag
without having to worry if the intermediate stages are actually
there. Previously, if there was no 'head' tag in the document, headTag
in that instance would have been None, and accessing its 'titleTag'
member would have thrown an AttributeError. Now, you can get what you
want when it exists, and get Null when it doesn't, without having to
do a lot of conditionals checking to see if every stage is None.

There are two new relations between page elements: previousSibling and
nextSibling. They reference the previous and next element at the same
level of the parse tree. For instance, if you have HTML like this:

  <p><ul><li>Foo<br /><li>Bar</ul>

The first 'li' tag has a previousSibling of Null and its nextSibling
is the second 'li' tag. The second 'li' tag has a nextSibling of Null
and its previousSibling is the first 'li' tag. The previousSibling of
the 'ul' tag is the first 'p' tag. The nextSibling of 'Foo' is the
'br' tag.

I took out the ability to use fetch() to find tags that have a
specific list of contents. See, I can't even explain it well. It was
really difficult to use, I never used it, and I don't think anyone
else ever used it. To the extent anyone did, they can probably use
fetchText() instead. If it turns out someone needs it I'll think of
another solution.

== Tree manipulation ==

You can add new attributes to a tag, and delete attributes from a
tag. In 1.x you could only change a tag's existing attributes.

== Porting Considerations ==

There are three changes in 2.0 that break old code:

In the post-1.2 release you could pass in a function into fetch(). The
function took a string, the tag name. In 2.0, the function takes the
actual Tag object.

It's no longer to pass in SQL-style wildcards to fetch(). Use a
regular expression instead.

The different parsing algorithm means the parse tree may not be shaped
like you expect. This will only actually affect you if your code uses
one of the affected parts. I haven't run into this problem yet while
porting my code.

= Between 1.2 and 2.0 =

This is the release to get if you want Python 1.5 compatibility.

The desired value of an attribute can now be any of the following:

 * A string
 * A string with SQL-style wildcards
 * A compiled RE object
 * A callable that returns None/false/empty string if the given value
   doesn't match, and any other value otherwise.

This is much easier to use than SQL-style wildcards (see, regular
expressions are good for something). Because of this, I no longer
recommend you use SQL-style wildcards. They may go away in a future
release to clean up the code.

Made Beautiful Soup handle processing instructions as text instead of
ignoring them.

Applied patch from Richie Hindle (richie at entrian dot com) that
makes tag.string a shorthand for tag.contents[0].string when the tag
has only one string-owning child.

Added still more nestable tags. The nestable tags thing won't work in
a lot of cases and needs to be rethought.

Fixed an edge case where searching for "%foo" would match any string
shorter than "foo".

= 1.2 "Who for such dainties would not stoop?" (20040708) =

Applied patch from Ben Last (ben at benlast dot com) that made
Tag.renderContents() correctly handle Unicode.

Made BeautifulStoneSoup even dumber by making it not implicitly close
a tag when another tag of the same type is encountered; only when an
actual closing tag is encountered. This change courtesy of Fuzzy (mike
at pcblokes dot com). BeautifulSoup still works as before.

= 1.1 "Swimming in a hot tureen" =

Added more 'nestable' tags. Changed popping semantics so that when a
nestable tag is encountered, tags are popped up to the previously
encountered nestable tag (of whatever kind). I will revert this if
enough people complain, but it should make more people's lives easier
than harder. This enhancement was suggested by Anthony Baxter (anthony
at interlink dot com dot au).

= 1.0 "So rich and green" (20040420) =

Initial release.<|MERGE_RESOLUTION|>--- conflicted
+++ resolved
@@ -1,4 +1,4 @@
-= 4.12.3 (?)
+= 4.12.3 (Unreleased)
 
 * Fixed a regression such that if you set .hidden on a tag, the tag
   becomes invisible but its contents are still visible. User manipulation
@@ -12,12 +12,9 @@
 * Corrected the syntax of the license definition in pyproject.toml. Patch
   by Louis Maddox. [bug=2032848]
 
-<<<<<<< HEAD
 * Corrected a typo in a test that was causing test failures when run against
   libxml2 2.12.1. [bug=2045481]
 
-=======
->>>>>>> 16e1c6bc
 = 4.12.2 (20230407)
 
 * Fixed an unhandled exception in BeautifulSoup.decode_contents
