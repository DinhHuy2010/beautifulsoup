<<<<<<< HEAD
= 4.13.0 ()

* append(), extend(), and insert() were moved from PageElement to
  Tag. Those methods manipulate the 'contents' collection, so they would
  only have ever worked on Tag objects.

* decompose() was moved from Tag to PageElement, since there's no reason
  it won't also work on NavigableString objects.

* If Tag.get_attribute_list() is used to access an attribute that's not set,
  the return value is now an empty list rather than [None].

* AttributeValueWithCharsetSubstitution.encode() is renamed to
  substitute_encoding, to avoid confusion with the much different str.encode()

* Using PageElement.replace_with() to replace an element with itself
  returns the element instead of None.
=======
= 4.12.2 (20230407)

* Fixed an unhandled exception in BeautifulSoup.decode_contents
  and methods that call it. [bug=2015545]
>>>>>>> e3e5ce6a

= 4.12.1 (20230405)

NOTE: the following things are likely to be dropped in the next
feature release of Beautiful Soup:

 Official support for Python 3.6.
 Inclusion of unit tests and test data in the wheel file.
 Two scripts: demonstrate_parser_differences.py and test-all-versions.

Changes:

* This version of Beautiful Soup replaces setup.py and setup.cfg
  with pyproject.toml. Beautiful Soup now uses tox as its test backend
  and hatch to do builds.

* The main functional improvement in this version is a nonrecursive technique
  for regenerating a tree. This technique is used to avoid situations where,
  in previous versions, doing something to a very deeply nested tree
  would overflow the Python interpreter stack:

  1. Outputting a tree as a string, e.g. with
     BeautifulSoup.encode() [bug=1471755]

  2. Making copies of trees (copy.copy() and
     copy.deepcopy() from the Python standard library). [bug=1709837]

  3. Pickling a BeautifulSoup object. (Note that pickling a Tag
     object can still cause an overflow.)

* Making a copy of a BeautifulSoup object no longer parses the
  document again, which should improve performance significantly.

* When a BeautifulSoup object is unpickled, Beautiful Soup now
  tries to associate an appropriate TreeBuilder object with it.

* Tag.prettify() will now consistently end prettified markup with
  a newline.

* Added unit tests for fuzz test cases created by third
  parties. Some of these tests are skipped since they point
  to problems outside of Beautiful Soup, but this change
  puts them all in one convenient place.

* PageElement now implements the known_xml attribute. (This was technically
  a bug, but it shouldn't be an issue in normal use.) [bug=2007895]

* The demonstrate_parser_differences.py script was still written in
  Python 2. I've converted it to Python 3, but since no one has
  mentioned this over the years, it's a sign that no one uses this
  script and it's not serving its purpose.

= 4.12.0 (20230320)

* Introduced the .css property, which centralizes all access to
  the Soup Sieve API. This allows Beautiful Soup to give direct
  access to as much of Soup Sieve that makes sense, without cluttering
  the BeautifulSoup and Tag classes with a lot of new methods.

  This does mean one addition to the BeautifulSoup and Tag classes
  (the .css property itself), so this might be a breaking change if you
  happen to use Beautiful Soup to parse XML that includes a tag called
  <css>. In particular, code like this will stop working in 4.12.0:

    soup.css['id']

  Code like this will work just as before:

    soup.find_one('css')['id']

  The Soup Sieve methods supported through the .css property are
  select(), select_one(), iselect(), closest(), match(), filter(),
  escape(), and compile(). The BeautifulSoup and Tag classes still
  support the select() and select_one() methods; they have not been
  deprecated, but they have been demoted to convenience methods.

  [bug=2003677]

* When the html.parser parser decides it can't parse a document, Beautiful
  Soup now consistently propagates this fact by raising a
  ParserRejectedMarkup error. [bug=2007343]

* Removed some error checking code from diagnose(), which is redundant with
  similar (but more Pythonic) code in the BeautifulSoup constructor.
  [bug=2007344]

* Added intersphinx references to the documentation so that other
  projects have a target to point to when they reference Beautiful
  Soup classes. [bug=1453370]

= 4.11.2 (20230131)

* Fixed test failures caused by nondeterministic behavior of
  UnicodeDammit's character detection, depending on the platform setup.
  [bug=1973072]

* Fixed another crash when overriding multi_valued_attributes and using the
  html5lib parser. [bug=1948488]

* The HTMLFormatter and XMLFormatter constructors no longer return a
  value. [bug=1992693]

* Tag.interesting_string_types is now propagated when a tag is
  copied. [bug=1990400]

* Warnings now do their best to provide an appropriate stacklevel,
  improving the usefulness of the message. [bug=1978744]

* Passing a Tag's .contents into PageElement.extend() now works the
  same way as passing the Tag itself.

* Soup Sieve tests will be skipped if the library is not installed.

= 4.11.1 (20220408)

This release was done to ensure that the unit tests are packaged along
with the released source. There are no functionality changes in this
release, but there are a few other packaging changes:

* The Japanese and Korean translations of the documentation are included.
* The changelog is now packaged as CHANGELOG, and the license file is
  packaged as LICENSE. NEWS.txt and COPYING.txt are still present,
  but may be removed in the future.
* TODO.txt is no longer packaged, since a TODO is not relevant for released
  code.

= 4.11.0 (20220407)

* Ported unit tests to use pytest.

* Added special string classes, RubyParenthesisString and RubyTextString,
  to make it possible to treat ruby text specially in get_text() calls.
  [bug=1941980]

* It's now possible to customize the way output is indented by
  providing a value for the 'indent' argument to the Formatter
  constructor. The 'indent' argument works very similarly to the
  argument of the same name in the Python standard library's
  json.dump() function. [bug=1955497]

* If the charset-normalizer Python module
  (https://pypi.org/project/charset-normalizer/) is installed, Beautiful
  Soup will use it to detect the character sets of incoming documents.
  This is also the module used by newer versions of the Requests library.
  For the sake of backwards compatibility, chardet and cchardet both take
  precedence if installed. [bug=1955346]

* Added a workaround for an lxml bug
  (https://bugs.launchpad.net/lxml/+bug/1948551) that causes
  problems when parsing a Unicode string beginning with BYTE ORDER MARK.
  [bug=1947768]

* Issue a warning when an HTML parser is used to parse a document that
  looks like XML but not XHTML. [bug=1939121]

* Do a better job of keeping track of namespaces as an XML document is
  parsed, so that CSS selectors that use namespaces will do the right
  thing more often. [bug=1946243]

* Some time ago, the misleadingly named "text" argument to find-type
  methods was renamed to the more accurate "string." But this supposed
  "renaming" didn't make it into important places like the method
  signatures or the docstrings. That's corrected in this
  version. "text" still works, but will give a DeprecationWarning.
  [bug=1947038]

* Fixed a crash when pickling a BeautifulSoup object that has no
  tree builder. [bug=1934003]

* Fixed a crash when overriding multi_valued_attributes and using the
  html5lib parser. [bug=1948488]

* Standardized the wording of the MarkupResemblesLocatorWarning
  warnings to omit untrusted input and make the warnings less
  judgmental about what you ought to be doing. [bug=1955450]

* Removed support for the iconv_codec library, which doesn't seem
  to exist anymore and was never put up on PyPI. (The closest
  replacement on PyPI, iconv_codecs, is GPL-licensed, so we can't use
  it--it's also quite old.)

= 4.10.0 (20210907)

* This is the first release of Beautiful Soup to only support Python
  3. I dropped Python 2 support to maintain support for newer versions
  (58 and up) of setuptools. See:
  https://github.com/pypa/setuptools/issues/2769 [bug=1942919]

* The behavior of methods like .get_text() and .strings now differs
  depending on the type of tag. The change is visible with HTML tags
  like <script>, <style>, and <template>. Starting in 4.9.0, methods
  like get_text() returned no results on such tags, because the
  contents of those tags are not considered 'text' within the document
  as a whole.

  But a user who calls script.get_text() is working from a different
  definition of 'text' than a user who calls div.get_text()--otherwise
  there would be no need to call script.get_text() at all. In 4.10.0,
  the contents of (e.g.) a <script> tag are considered 'text' during a
  get_text() call on the tag itself, but not considered 'text' during
  a get_text() call on the tag's parent.

  Because of this change, calling get_text() on each child of a tag
  may now return a different result than calling get_text() on the tag
  itself. That's because different tags now have different
  understandings of what counts as 'text'. [bug=1906226] [bug=1868861]

* NavigableString and its subclasses now implement the get_text()
  method, as well as the properties .strings and
  .stripped_strings. These methods will either return the string
  itself, or nothing, so the only reason to use this is when iterating
  over a list of mixed Tag and NavigableString objects. [bug=1904309]

* The 'html5' formatter now treats attributes whose values are the
  empty string as HTML boolean attributes. Previously (and in other
  formatters), an attribute value must be set as None to be treated as
  a boolean attribute. In a future release, I plan to also give this
  behavior to the 'html' formatter. Patch by Isaac Muse. [bug=1915424]

* The 'replace_with()' method now takes a variable number of arguments,
  and can be used to replace a single element with a sequence of elements.
  Patch by Bill Chandos. [rev=605]

* Corrected output when the namespace prefix associated with a
  namespaced attribute is the empty string, as opposed to
  None. [bug=1915583]

* Performance improvement when processing tags that speeds up overall
  tree construction by 2%. Patch by Morotti. [bug=1899358]

* Corrected the use of special string container classes in cases when a
  single tag may contain strings with different containers; such as
  the <template> tag, which may contain both TemplateString objects
  and Comment objects. [bug=1913406]

* The html.parser tree builder can now handle named entities
  found in the HTML5 spec in much the same way that the html5lib
  tree builder does. Note that the lxml HTML tree builder doesn't handle
  named entities this way. [bug=1924908]

* Added a second way to pass specify encodings to UnicodeDammit and
  EncodingDetector, based on the order of precedence defined in the
  HTML5 spec, starting at:
  https://html.spec.whatwg.org/multipage/parsing.html#parsing-with-a-known-character-encoding

  Encodings in 'known_definite_encodings' are tried first, then
  byte-order-mark sniffing is run, then encodings in 'user_encodings'
  are tried. The old argument, 'override_encodings', is now a
  deprecated alias for 'known_definite_encodings'.

  This changes the default behavior of the html.parser and lxml tree
  builders, in a way that may slightly improve encoding
  detection but will probably have no effect. [bug=1889014]

* Improve the warning issued when a directory name (as opposed to
  the name of a regular file) is passed as markup into the BeautifulSoup
  constructor. [bug=1913628]

= 4.9.3 (20201003)

This is the final release of Beautiful Soup to support Python
2. Beautiful Soup's official support for Python 2 ended on 01 January,
2021. In the Launchpad Git repository, the final revision to support
Python 2 was revision 70f546b1e689a70e2f103795efce6d261a3dadf7; it is
tagged as "python2".

* Implemented a significant performance optimization to the process of
  searching the parse tree. Patch by Morotti. [bug=1898212]

= 4.9.2 (20200926)

* Fixed a bug that caused too many tags to be popped from the tag
  stack during tree building, when encountering a closing tag that had
  no matching opening tag. [bug=1880420]

* Fixed a bug that inconsistently moved elements over when passing
  a Tag, rather than a list, into Tag.extend(). [bug=1885710]

* Specify the soupsieve dependency in a way that complies with
  PEP 508. Patch by Mike Nerone. [bug=1893696]

* Change the signatures for BeautifulSoup.insert_before and insert_after
  (which are not implemented) to match PageElement.insert_before and
  insert_after, quieting warnings in some IDEs. [bug=1897120]

= 4.9.1 (20200517)

* Added a keyword argument 'on_duplicate_attribute' to the
  BeautifulSoupHTMLParser constructor (used by the html.parser tree
  builder) which lets you customize the handling of markup that
  contains the same attribute more than once, as in:
  <a href="url1" href="url2"> [bug=1878209]

* Added a distinct subclass, GuessedAtParserWarning, for the warning
  issued when BeautifulSoup is instantiated without a parser being
  specified. [bug=1873787]

* Added a distinct subclass, MarkupResemblesLocatorWarning, for the
  warning issued when BeautifulSoup is instantiated with 'markup' that
  actually seems to be a URL or the path to a file on
  disk. [bug=1873787]

* The new NavigableString subclasses (Stylesheet, Script, and
  TemplateString) can now be imported directly from the bs4 package.

* If you encode a document with a Python-specific encoding like
  'unicode_escape', that encoding is no longer mentioned in the final
  XML or HTML document. Instead, encoding information is omitted or
  left blank. [bug=1874955]

* Fixed test failures when run against soupselect 2.0. Patch by Tomáš
  Chvátal. [bug=1872279]

= 4.9.0 (20200405)

* Added PageElement.decomposed, a new property which lets you
  check whether you've already called decompose() on a Tag or
  NavigableString.

* Embedded CSS and Javascript is now stored in distinct Stylesheet and
  Script tags, which are ignored by methods like get_text() since most
  people don't consider this sort of content to be 'text'. This
  feature is not supported by the html5lib treebuilder. [bug=1868861]

* Added a Russian translation by 'authoress' to the repository.

* Fixed an unhandled exception when formatting a Tag that had been
  decomposed.[bug=1857767]

* Fixed a bug that happened when passing a Unicode filename containing
  non-ASCII characters as markup into Beautiful Soup, on a system that
  allows Unicode filenames. [bug=1866717]

* Added a performance optimization to PageElement.extract(). Patch by
  Arthur Darcet.

= 4.8.2 (20191224)

* Added Python docstrings to all public methods of the most commonly
  used classes.

* Added a Chinese translation by Deron Wang and a Brazilian Portuguese
  translation by Cezar Peixeiro to the repository.

* Fixed two deprecation warnings. Patches by Colin
  Watson and Nicholas Neumann. [bug=1847592] [bug=1855301]

* The html.parser tree builder now correctly handles DOCTYPEs that are
  not uppercase. [bug=1848401]

* PageElement.select() now returns a ResultSet rather than a regular
  list, making it consistent with methods like find_all().

= 4.8.1 (20191006)

* When the html.parser or html5lib parsers are in use, Beautiful Soup
  will, by default, record the position in the original document where
  each tag was encountered. This includes line number (Tag.sourceline)
  and position within a line (Tag.sourcepos).  Based on code by Chris
  Mayo. [bug=1742921]

* When instantiating a BeautifulSoup object, it's now possible to
   provide a dictionary ('element_classes') of the classes you'd like to be
   instantiated instead of Tag, NavigableString, etc.

* Fixed the definition of the default XML namespace when using
   lxml 4.4. Patch by Isaac Muse. [bug=1840141]

* Fixed a crash when pretty-printing tags that were not created
   during initial parsing. [bug=1838903]

* Copying a Tag preserves information that was originally obtained from
   the TreeBuilder used to build the original Tag. [bug=1838903]

* Raise an explanatory exception when the underlying parser
   completely rejects the incoming markup. [bug=1838877]

* Avoid a crash when trying to detect the declared encoding of a
   Unicode document. [bug=1838877]

* Avoid a crash when unpickling certain parse trees generated
   using html5lib on Python 3. [bug=1843545]

= 4.8.0 (20190720, "One Small Soup")

This release focuses on making it easier to customize Beautiful Soup's
input mechanism (the TreeBuilder) and output mechanism (the Formatter).

* You can customize the TreeBuilder object by passing keyword
  arguments into the BeautifulSoup constructor. Those keyword
  arguments will be passed along into the TreeBuilder constructor.

  The main reason to do this right now is to change how which
  attributes are treated as multi-valued attributes (the way 'class'
  is treated by default). You can do this with the
  'multi_valued_attributes' argument. [bug=1832978]

* The role of Formatter objects has been greatly expanded. The Formatter
  class now controls the following:

  - The function to call to perform entity substitution. (This was
    previously Formatter's only job.)
  - Which tags should be treated as containing CDATA and have their
    contents exempt from entity substitution.
  - The order in which a tag's attributes are output. [bug=1812422]
  - Whether or not to put a '/' inside a void element, e.g. '<br/>' vs '<br>'

  All preexisting code should work as before.

* Added a new method to the API, Tag.smooth(), which consolidates
  multiple adjacent NavigableString elements. [bug=1697296]

* &apos; (which is valid in XML, XHTML, and HTML 5, but not HTML 4) is always
  recognized as a named entity and converted to a single quote. [bug=1818721]

= 4.7.1 (20190106)

* Fixed a significant performance problem introduced in 4.7.0. [bug=1810617]

* Fixed an incorrectly raised exception when inserting a tag before or
  after an identical tag. [bug=1810692]

* Beautiful Soup will no longer try to keep track of namespaces that
  are not defined with a prefix; this can confuse soupselect. [bug=1810680]

* Tried even harder to avoid the deprecation warning originally fixed in
   4.6.1. [bug=1778909]

= 4.7.0 (20181231)

* Beautiful Soup's CSS Selector implementation has been replaced by a
  dependency on Isaac Muse's SoupSieve project (the soupsieve package
  on PyPI). The good news is that SoupSieve has a much more robust and
  complete implementation of CSS selectors, resolving a large number
  of longstanding issues. The bad news is that from this point onward,
  SoupSieve must be installed if you want to use the select() method.

  You don't have to change anything lf you installed Beautiful Soup
  through pip (SoupSieve will be automatically installed when you
  upgrade Beautiful Soup) or if you don't use CSS selectors from
  within Beautiful Soup.

  SoupSieve documentation: https://facelessuser.github.io/soupsieve/

* Added the PageElement.extend() method, which works like list.append().
   [bug=1514970]

* PageElement.insert_before() and insert_after() now take a variable
   number of arguments. [bug=1514970]

* Fix a number of problems with the tree builder that caused
  trees that were superficially okay, but which fell apart when bits
  were extracted. Patch by Isaac Muse. [bug=1782928,1809910]

* Fixed a problem with the tree builder in which elements that
  contained no content (such as empty comments and all-whitespace
  elements) were not being treated as part of the tree. Patch by Isaac
  Muse. [bug=1798699]

* Fixed a problem with multi-valued attributes where the value
  contained whitespace. Thanks to Jens Svalgaard for the
  fix. [bug=1787453]

* Clarified ambiguous license statements in the source code. Beautiful
  Soup is released under the MIT license, and has been since 4.4.0.

* This file has been renamed from NEWS.txt to CHANGELOG.

= 4.6.3 (20180812)

* Exactly the same as 4.6.2. Re-released to make the README file
  render properly on PyPI.

= 4.6.2 (20180812)

* Fix an exception when a custom formatter was asked to format a void
  element. [bug=1784408]

= 4.6.1 (20180728)

* Stop data loss when encountering an empty numeric entity, and
  possibly in other cases.  Thanks to tos.kamiya for the fix. [bug=1698503]

* Preserve XML namespaces introduced inside an XML document, not just
   the ones introduced at the top level. [bug=1718787]

* Added a new formatter, "html5", which represents void elements
   as "<element>" rather than "<element/>".  [bug=1716272]

* Fixed a problem where the html.parser tree builder interpreted
  a string like "&foo " as the character entity "&foo;"  [bug=1728706]

* Correctly handle invalid HTML numeric character entities like &#147;
  which reference code points that are not Unicode code points. Note
  that this is only fixed when Beautiful Soup is used with the
  html.parser parser -- html5lib already worked and I couldn't fix it
  with lxml.  [bug=1782933]

* Improved the warning given when no parser is specified. [bug=1780571]

* When markup contains duplicate elements, a select() call that
  includes multiple match clauses will match all relevant
  elements. [bug=1770596]

* Fixed code that was causing deprecation warnings in recent Python 3
  versions. Includes a patch from Ville Skyttä. [bug=1778909] [bug=1689496]

* Fixed a Windows crash in diagnose() when checking whether a long
  markup string is a filename. [bug=1737121]

* Stopped HTMLParser from raising an exception in very rare cases of
  bad markup. [bug=1708831]

* Fixed a bug where find_all() was not working when asked to find a
  tag with a namespaced name in an XML document that was parsed as
  HTML. [bug=1723783]

* You can get finer control over formatting by subclassing
  bs4.element.Formatter and passing a Formatter instance into (e.g.)
  encode(). [bug=1716272]

* You can pass a dictionary of `attrs` into
  BeautifulSoup.new_tag. This makes it possible to create a tag with
  an attribute like 'name' that would otherwise be masked by another
  argument of new_tag. [bug=1779276]

* Clarified the deprecation warning when accessing tag.fooTag, to cover
  the possibility that you might really have been looking for a tag
  called 'fooTag'.

= 4.6.0 (20170507) =

* Added the `Tag.get_attribute_list` method, which acts like `Tag.get` for
  getting the value of an attribute, but which always returns a list,
  whether or not the attribute is a multi-value attribute. [bug=1678589]

* It's now possible to use a tag's namespace prefix when searching,
  e.g. soup.find('namespace:tag') [bug=1655332]

* Improved the handling of empty-element tags like <br> when using the
  html.parser parser. [bug=1676935]

* HTML parsers treat all HTML4 and HTML5 empty element tags (aka void
  element tags) correctly. [bug=1656909]

* Namespace prefix is preserved when an XML tag is copied. Thanks
  to Vikas for a patch and test. [bug=1685172]

= 4.5.3 (20170102) =

* Fixed foster parenting when html5lib is the tree builder. Thanks to
  Geoffrey Sneddon for a patch and test.
  
* Fixed yet another problem that caused the html5lib tree builder to
  create a disconnected parse tree. [bug=1629825]

= 4.5.2 (20170102) =

* Apart from the version number, this release is identical to
  4.5.3. Due to user error, it could not be completely uploaded to
  PyPI. Use 4.5.3 instead.

= 4.5.1 (20160802) =

* Fixed a crash when passing Unicode markup that contained a
  processing instruction into the lxml HTML parser on Python
  3. [bug=1608048]

= 4.5.0 (20160719) =

* Beautiful Soup is no longer compatible with Python 2.6. This
  actually happened a few releases ago, but it's now official.

* Beautiful Soup will now work with versions of html5lib greater than
  0.99999999. [bug=1603299]

* If a search against each individual value of a multi-valued
  attribute fails, the search will be run one final time against the
  complete attribute value considered as a single string. That is, if
  a tag has class="foo bar" and neither "foo" nor "bar" matches, but
  "foo bar" does, the tag is now considered a match.

  This happened in previous versions, but only when the value being
  searched for was a string. Now it also works when that value is
  a regular expression, a list of strings, etc. [bug=1476868]

* Fixed a bug that deranged the tree when a whitespace element was
  reparented into a tag that contained an identical whitespace
  element. [bug=1505351]

* Added support for CSS selector values that contain quoted spaces,
  such as tag[style="display: foo"]. [bug=1540588]

* Corrected handling of XML processing instructions. [bug=1504393]

* Corrected an encoding error that happened when a BeautifulSoup
  object was copied. [bug=1554439]

* The contents of <textarea> tags will no longer be modified when the
  tree is prettified. [bug=1555829]

* When a BeautifulSoup object is pickled but its tree builder cannot
  be pickled, its .builder attribute is set to None instead of being
  destroyed. This avoids a performance problem once the object is
  unpickled. [bug=1523629]

* Specify the file and line number when warning about a
  BeautifulSoup object being instantiated without a parser being
  specified. [bug=1574647]

* The `limit` argument to `select()` now works correctly, though it's
  not implemented very efficiently. [bug=1520530]

* Fixed a Python 3 ByteWarning when a URL was passed in as though it
  were markup. Thanks to James Salter for a patch and
  test. [bug=1533762]

* We don't run the check for a filename passed in as markup if the
  'filename' contains a less-than character; the less-than character
  indicates it's most likely a very small document. [bug=1577864]

= 4.4.1 (20150928) =

* Fixed a bug that deranged the tree when part of it was
  removed. Thanks to Eric Weiser for the patch and John Wiseman for a
  test. [bug=1481520]

* Fixed a parse bug with the html5lib tree-builder. Thanks to Roel
  Kramer for the patch. [bug=1483781]

* Improved the implementation of CSS selector grouping. Thanks to
  Orangain for the patch. [bug=1484543]

* Fixed the test_detect_utf8 test so that it works when chardet is
  installed. [bug=1471359]

* Corrected the output of Declaration objects. [bug=1477847]


= 4.4.0 (20150703) =

Especially important changes:

* Added a warning when you instantiate a BeautifulSoup object without
  explicitly naming a parser. [bug=1398866]

* __repr__ now returns an ASCII bytestring in Python 2, and a Unicode
  string in Python 3, instead of a UTF8-encoded bytestring in both
  versions. In Python 3, __str__ now returns a Unicode string instead
  of a bytestring. [bug=1420131]

* The `text` argument to the find_* methods is now called `string`,
  which is more accurate. `text` still works, but `string` is the
  argument described in the documentation. `text` may eventually
  change its meaning, but not for a very long time. [bug=1366856]

* Changed the way soup objects work under copy.copy(). Copying a
  NavigableString or a Tag will give you a new NavigableString that's
  equal to the old one but not connected to the parse tree. Patch by
  Martijn Peters. [bug=1307490]

* Started using a standard MIT license. [bug=1294662]

* Added a Chinese translation of the documentation by Delong .w.

New features:

* Introduced the select_one() method, which uses a CSS selector but
  only returns the first match, instead of a list of
  matches. [bug=1349367]

* You can now create a Tag object without specifying a
  TreeBuilder. Patch by Martijn Pieters. [bug=1307471]

* You can now create a NavigableString or a subclass just by invoking
  the constructor. [bug=1294315]

* Added an `exclude_encodings` argument to UnicodeDammit and to the
  Beautiful Soup constructor, which lets you prohibit the detection of
  an encoding that you know is wrong. [bug=1469408]

* The select() method now supports selector grouping. Patch by
  Francisco Canas [bug=1191917]

Bug fixes:

* Fixed yet another problem that caused the html5lib tree builder to
  create a disconnected parse tree. [bug=1237763]

* Force object_was_parsed() to keep the tree intact even when an element
  from later in the document is moved into place. [bug=1430633]

* Fixed yet another bug that caused a disconnected tree when html5lib
  copied an element from one part of the tree to another. [bug=1270611]

* Fixed a bug where Element.extract() could create an infinite loop in
  the remaining tree.

* The select() method can now find tags whose names contain
  dashes. Patch by Francisco Canas. [bug=1276211]

* The select() method can now find tags with attributes whose names
  contain dashes. Patch by Marek Kapolka. [bug=1304007]

* Improved the lxml tree builder's handling of processing
  instructions. [bug=1294645]

* Restored the helpful syntax error that happens when you try to
  import the Python 2 edition of Beautiful Soup under Python
  3. [bug=1213387]

* In Python 3.4 and above, set the new convert_charrefs argument to
  the html.parser constructor to avoid a warning and future
  failures. Patch by Stefano Revera. [bug=1375721]

* The warning when you pass in a filename or URL as markup will now be
  displayed correctly even if the filename or URL is a Unicode
  string. [bug=1268888]

* If the initial <html> tag contains a CDATA list attribute such as
  'class', the html5lib tree builder will now turn its value into a
  list, as it would with any other tag. [bug=1296481]

* Fixed an import error in Python 3.5 caused by the removal of the
  HTMLParseError class. [bug=1420063]

* Improved docstring for encode_contents() and
  decode_contents(). [bug=1441543]

* Fixed a crash in Unicode, Dammit's encoding detector when the name
  of the encoding itself contained invalid bytes. [bug=1360913]

* Improved the exception raised when you call .unwrap() or
  .replace_with() on an element that's not attached to a tree.

* Raise a NotImplementedError whenever an unsupported CSS pseudoclass
  is used in select(). Previously some cases did not result in a
  NotImplementedError.

* It's now possible to pickle a BeautifulSoup object no matter which
  tree builder was used to create it. However, the only tree builder
  that survives the pickling process is the HTMLParserTreeBuilder
  ('html.parser'). If you unpickle a BeautifulSoup object created with
  some other tree builder, soup.builder will be None. [bug=1231545]

= 4.3.2 (20131002) =

* Fixed a bug in which short Unicode input was improperly encoded to
  ASCII when checking whether or not it was the name of a file on
  disk. [bug=1227016]

* Fixed a crash when a short input contains data not valid in
  filenames. [bug=1232604]

* Fixed a bug that caused Unicode data put into UnicodeDammit to
  return None instead of the original data. [bug=1214983]

* Combined two tests to stop a spurious test failure when tests are
  run by nosetests. [bug=1212445]

= 4.3.1 (20130815) =

* Fixed yet another problem with the html5lib tree builder, caused by
  html5lib's tendency to rearrange the tree during
  parsing. [bug=1189267]

* Fixed a bug that caused the optimized version of find_all() to
  return nothing. [bug=1212655]

= 4.3.0 (20130812) =

* Instead of converting incoming data to Unicode and feeding it to the
  lxml tree builder in chunks, Beautiful Soup now makes successive
  guesses at the encoding of the incoming data, and tells lxml to
  parse the data as that encoding. Giving lxml more control over the
  parsing process improves performance and avoids a number of bugs and
  issues with the lxml parser which had previously required elaborate
  workarounds:

  - An issue in which lxml refuses to parse Unicode strings on some
    systems. [bug=1180527]

  - A returning bug that truncated documents longer than a (very
    small) size. [bug=963880]

  - A returning bug in which extra spaces were added to a document if
    the document defined a charset other than UTF-8. [bug=972466]

  This required a major overhaul of the tree builder architecture. If
  you wrote your own tree builder and didn't tell me, you'll need to
  modify your prepare_markup() method.

* The UnicodeDammit code that makes guesses at encodings has been
  split into its own class, EncodingDetector. A lot of apparently
  redundant code has been removed from Unicode, Dammit, and some
  undocumented features have also been removed.

* Beautiful Soup will issue a warning if instead of markup you pass it
  a URL or the name of a file on disk (a common beginner's mistake).

* A number of optimizations improve the performance of the lxml tree
  builder by about 33%, the html.parser tree builder by about 20%, and
  the html5lib tree builder by about 15%.

* All find_all calls should now return a ResultSet object. Patch by
  Aaron DeVore. [bug=1194034]

= 4.2.1 (20130531) =

* The default XML formatter will now replace ampersands even if they
  appear to be part of entities. That is, "&lt;" will become
  "&amp;lt;". The old code was left over from Beautiful Soup 3, which
  didn't always turn entities into Unicode characters.

  If you really want the old behavior (maybe because you add new
  strings to the tree, those strings include entities, and you want
  the formatter to leave them alone on output), it can be found in
  EntitySubstitution.substitute_xml_containing_entities(). [bug=1182183]

* Gave new_string() the ability to create subclasses of
  NavigableString. [bug=1181986]

* Fixed another bug by which the html5lib tree builder could create a
  disconnected tree. [bug=1182089]

* The .previous_element of a BeautifulSoup object is now always None,
  not the last element to be parsed. [bug=1182089]

* Fixed test failures when lxml is not installed. [bug=1181589]

* html5lib now supports Python 3. Fixed some Python 2-specific
  code in the html5lib test suite. [bug=1181624]

* The html.parser treebuilder can now handle numeric attributes in
  text when the hexidecimal name of the attribute starts with a
  capital X. Patch by Tim Shirley. [bug=1186242]

= 4.2.0 (20130514) =

* The Tag.select() method now supports a much wider variety of CSS
  selectors.

 - Added support for the adjacent sibling combinator (+) and the
   general sibling combinator (~). Tests by "liquider". [bug=1082144]

 - The combinators (>, +, and ~) can now combine with any supported
   selector, not just one that selects based on tag name.

 - Added limited support for the "nth-of-type" pseudo-class. Code
   by Sven Slootweg. [bug=1109952]

* The BeautifulSoup class is now aliased to "_s" and "_soup", making
  it quicker to type the import statement in an interactive session:

  from bs4 import _s
   or
  from bs4 import _soup

  The alias may change in the future, so don't use this in code you're
  going to run more than once.

* Added the 'diagnose' submodule, which includes several useful
  functions for reporting problems and doing tech support.

  - diagnose(data) tries the given markup on every installed parser,
    reporting exceptions and displaying successes. If a parser is not
    installed, diagnose() mentions this fact.

  - lxml_trace(data, html=True) runs the given markup through lxml's
    XML parser or HTML parser, and prints out the parser events as
    they happen. This helps you quickly determine whether a given
    problem occurs in lxml code or Beautiful Soup code.

  - htmlparser_trace(data) is the same thing, but for Python's
    built-in HTMLParser class.

* In an HTML document, the contents of a <script> or <style> tag will
  no longer undergo entity substitution by default. XML documents work
  the same way they did before. [bug=1085953]

* Methods like get_text() and properties like .strings now only give
  you strings that are visible in the document--no comments or
  processing commands. [bug=1050164]

* The prettify() method now leaves the contents of <pre> tags
  alone. [bug=1095654]

* Fix a bug in the html5lib treebuilder which sometimes created
  disconnected trees. [bug=1039527]

* Fix a bug in the lxml treebuilder which crashed when a tag included
  an attribute from the predefined "xml:" namespace. [bug=1065617]

* Fix a bug by which keyword arguments to find_parent() were not
  being passed on. [bug=1126734]

* Stop a crash when unwisely messing with a tag that's been
  decomposed. [bug=1097699]

* Now that lxml's segfault on invalid doctype has been fixed, fixed a
  corresponding problem on the Beautiful Soup end that was previously
  invisible. [bug=984936]

* Fixed an exception when an overspecified CSS selector didn't match
  anything. Code by Stefaan Lippens. [bug=1168167]

= 4.1.3 (20120820) =

* Skipped a test under Python 2.6 and Python 3.1 to avoid a spurious
  test failure caused by the lousy HTMLParser in those
  versions. [bug=1038503]

* Raise a more specific error (FeatureNotFound) when a requested
  parser or parser feature is not installed. Raise NotImplementedError
  instead of ValueError when the user calls insert_before() or
  insert_after() on the BeautifulSoup object itself. Patch by Aaron
  Devore. [bug=1038301]

= 4.1.2 (20120817) =

* As per PEP-8, allow searching by CSS class using the 'class_'
  keyword argument. [bug=1037624]

* Display namespace prefixes for namespaced attribute names, instead of
  the fully-qualified names given by the lxml parser. [bug=1037597]

* Fixed a crash on encoding when an attribute name contained
  non-ASCII characters.

* When sniffing encodings, if the cchardet library is installed,
  Beautiful Soup uses it instead of chardet. cchardet is much
  faster. [bug=1020748]

* Use logging.warning() instead of warning.warn() to notify the user
  that characters were replaced with REPLACEMENT
  CHARACTER. [bug=1013862]

= 4.1.1 (20120703) =

* Fixed an html5lib tree builder crash which happened when html5lib
  moved a tag with a multivalued attribute from one part of the tree
  to another. [bug=1019603]

* Correctly display closing tags with an XML namespace declared. Patch
  by Andreas Kostyrka. [bug=1019635]

* Fixed a typo that made parsing significantly slower than it should
  have been, and also waited too long to close tags with XML
  namespaces. [bug=1020268]

* get_text() now returns an empty Unicode string if there is no text,
  rather than an empty bytestring. [bug=1020387]

= 4.1.0 (20120529) =

* Added experimental support for fixing Windows-1252 characters
  embedded in UTF-8 documents. (UnicodeDammit.detwingle())

* Fixed the handling of &quot; with the built-in parser. [bug=993871]

* Comments, processing instructions, document type declarations, and
  markup declarations are now treated as preformatted strings, the way
  CData blocks are. [bug=1001025]

* Fixed a bug with the lxml treebuilder that prevented the user from
  adding attributes to a tag that didn't originally have
  attributes. [bug=1002378] Thanks to Oliver Beattie for the patch.

* Fixed some edge-case bugs having to do with inserting an element
  into a tag it's already inside, and replacing one of a tag's
  children with another. [bug=997529]

* Added the ability to search for attribute values specified in UTF-8. [bug=1003974]

  This caused a major refactoring of the search code. All the tests
  pass, but it's possible that some searches will behave differently.

= 4.0.5 (20120427) =

* Added a new method, wrap(), which wraps an element in a tag.

* Renamed replace_with_children() to unwrap(), which is easier to
  understand and also the jQuery name of the function.

* Made encoding substitution in <meta> tags completely transparent (no
  more %SOUP-ENCODING%).

* Fixed a bug in decoding data that contained a byte-order mark, such
  as data encoded in UTF-16LE. [bug=988980]

* Fixed a bug that made the HTMLParser treebuilder generate XML
  definitions ending with two question marks instead of
  one. [bug=984258]

* Upon document generation, CData objects are no longer run through
  the formatter. [bug=988905]

* The test suite now passes when lxml is not installed, whether or not
  html5lib is installed. [bug=987004]

* Print a warning on HTMLParseErrors to let people know they should
  install a better parser library.

= 4.0.4 (20120416) =

* Fixed a bug that sometimes created disconnected trees.

* Fixed a bug with the string setter that moved a string around the
  tree instead of copying it. [bug=983050]

* Attribute values are now run through the provided output formatter.
  Previously they were always run through the 'minimal' formatter. In
  the future I may make it possible to specify different formatters
  for attribute values and strings, but for now, consistent behavior
  is better than inconsistent behavior. [bug=980237]

* Added the missing renderContents method from Beautiful Soup 3. Also
  added an encode_contents() method to go along with decode_contents().

* Give a more useful error when the user tries to run the Python 2
  version of BS under Python 3.

* UnicodeDammit can now convert Microsoft smart quotes to ASCII with
  UnicodeDammit(markup, smart_quotes_to="ascii").

= 4.0.3 (20120403) =

* Fixed a typo that caused some versions of Python 3 to convert the
  Beautiful Soup codebase incorrectly.

* Got rid of the 4.0.2 workaround for HTML documents--it was
  unnecessary and the workaround was triggering a (possibly different,
  but related) bug in lxml. [bug=972466]

= 4.0.2 (20120326) =

* Worked around a possible bug in lxml that prevents non-tiny XML
  documents from being parsed. [bug=963880, bug=963936]

* Fixed a bug where specifying `text` while also searching for a tag
  only worked if `text` wanted an exact string match. [bug=955942]

= 4.0.1 (20120314) =

* This is the first official release of Beautiful Soup 4. There is no
  4.0.0 release, to eliminate any possibility that packaging software
  might treat "4.0.0" as being an earlier version than "4.0.0b10".

* Brought BS up to date with the latest release of soupselect, adding
  CSS selector support for direct descendant matches and multiple CSS
  class matches.

= 4.0.0b10 (20120302) =

* Added support for simple CSS selectors, taken from the soupselect project.

* Fixed a crash when using html5lib. [bug=943246]

* In HTML5-style <meta charset="foo"> tags, the value of the "charset"
  attribute is now replaced with the appropriate encoding on
  output. [bug=942714]

* Fixed a bug that caused calling a tag to sometimes call find_all()
  with the wrong arguments. [bug=944426]

* For backwards compatibility, brought back the BeautifulStoneSoup
  class as a deprecated wrapper around BeautifulSoup.

= 4.0.0b9 (20120228) =

* Fixed the string representation of DOCTYPEs that have both a public
  ID and a system ID.

* Fixed the generated XML declaration.

* Renamed Tag.nsprefix to Tag.prefix, for consistency with
  NamespacedAttribute.

* Fixed a test failure that occurred on Python 3.x when chardet was
  installed.

* Made prettify() return Unicode by default, so it will look nice on
  Python 3 when passed into print().

= 4.0.0b8 (20120224) =

* All tree builders now preserve namespace information in the
  documents they parse. If you use the html5lib parser or lxml's XML
  parser, you can access the namespace URL for a tag as tag.namespace.

  However, there is no special support for namespace-oriented
  searching or tree manipulation. When you search the tree, you need
  to use namespace prefixes exactly as they're used in the original
  document.

* The string representation of a DOCTYPE always ends in a newline.

* Issue a warning if the user tries to use a SoupStrainer in
  conjunction with the html5lib tree builder, which doesn't support
  them.

= 4.0.0b7 (20120223) =

* Upon decoding to string, any characters that can't be represented in
  your chosen encoding will be converted into numeric XML entity
  references.

* Issue a warning if characters were replaced with REPLACEMENT
  CHARACTER during Unicode conversion.

* Restored compatibility with Python 2.6.

* The install process no longer installs docs or auxiliary text files.

* It's now possible to deepcopy a BeautifulSoup object created with
  Python's built-in HTML parser.

* About 100 unit tests that "test" the behavior of various parsers on
  invalid markup have been removed. Legitimate changes to those
  parsers caused these tests to fail, indicating that perhaps
  Beautiful Soup should not test the behavior of foreign
  libraries.

  The problematic unit tests have been reformulated as informational
  comparisons generated by the script
  scripts/demonstrate_parser_differences.py.

  This makes Beautiful Soup compatible with html5lib version 0.95 and
  future versions of HTMLParser.

= 4.0.0b6 (20120216) =

* Multi-valued attributes like "class" always have a list of values,
  even if there's only one value in the list.

* Added a number of multi-valued attributes defined in HTML5.

* Stopped generating a space before the slash that closes an
  empty-element tag. This may come back if I add a special XHTML mode
  (http://www.w3.org/TR/xhtml1/#C_2), but right now it's pretty
  useless.

* Passing text along with tag-specific arguments to a find* method:

   find("a", text="Click here")

  will find tags that contain the given text as their
  .string. Previously, the tag-specific arguments were ignored and
  only strings were searched.

* Fixed a bug that caused the html5lib tree builder to build a
  partially disconnected tree. Generally cleaned up the html5lib tree
  builder.

* If you restrict a multi-valued attribute like "class" to a string
  that contains spaces, Beautiful Soup will only consider it a match
  if the values correspond to that specific string.

= 4.0.0b5 (20120209) =

* Rationalized Beautiful Soup's treatment of CSS class. A tag
  belonging to multiple CSS classes is treated as having a list of
  values for the 'class' attribute. Searching for a CSS class will
  match *any* of the CSS classes.

  This actually affects all attributes that the HTML standard defines
  as taking multiple values (class, rel, rev, archive, accept-charset,
  and headers), but 'class' is by far the most common. [bug=41034]

* If you pass anything other than a dictionary as the second argument
  to one of the find* methods, it'll assume you want to use that
  object to search against a tag's CSS classes. Previously this only
  worked if you passed in a string.

* Fixed a bug that caused a crash when you passed a dictionary as an
  attribute value (possibly because you mistyped "attrs"). [bug=842419]

* Unicode, Dammit now detects the encoding in HTML 5-style <meta> tags
  like <meta charset="utf-8" />. [bug=837268]

* If Unicode, Dammit can't figure out a consistent encoding for a
  page, it will try each of its guesses again, with errors="replace"
  instead of errors="strict". This may mean that some data gets
  replaced with REPLACEMENT CHARACTER, but at least most of it will
  get turned into Unicode. [bug=754903]

* Patched over a bug in html5lib (?) that was crashing Beautiful Soup
  on certain kinds of markup. [bug=838800]

* Fixed a bug that wrecked the tree if you replaced an element with an
  empty string. [bug=728697]

* Improved Unicode, Dammit's behavior when you give it Unicode to
  begin with.

= 4.0.0b4 (20120208) =

* Added BeautifulSoup.new_string() to go along with BeautifulSoup.new_tag()

* BeautifulSoup.new_tag() will follow the rules of whatever
  tree-builder was used to create the original BeautifulSoup object. A
  new <p> tag will look like "<p />" if the soup object was created to
  parse XML, but it will look like "<p></p>" if the soup object was
  created to parse HTML.

* We pass in strict=False to html.parser on Python 3, greatly
  improving html.parser's ability to handle bad HTML.

* We also monkeypatch a serious bug in html.parser that made
  strict=False disastrous on Python 3.2.2.

* Replaced the "substitute_html_entities" argument with the
  more general "formatter" argument.

* Bare ampersands and angle brackets are always converted to XML
  entities unless the user prevents it.

* Added PageElement.insert_before() and PageElement.insert_after(),
  which let you put an element into the parse tree with respect to
  some other element.

* Raise an exception when the user tries to do something nonsensical
  like insert a tag into itself.


= 4.0.0b3 (20120203) =

Beautiful Soup 4 is a nearly-complete rewrite that removes Beautiful
Soup's custom HTML parser in favor of a system that lets you write a
little glue code and plug in any HTML or XML parser you want.

Beautiful Soup 4.0 comes with glue code for four parsers:

 * Python's standard HTMLParser (html.parser in Python 3)
 * lxml's HTML and XML parsers
 * html5lib's HTML parser

HTMLParser is the default, but I recommend you install lxml if you
can.

For complete documentation, see the Sphinx documentation in
bs4/doc/source/. What follows is a summary of the changes from
Beautiful Soup 3.

=== The module name has changed ===

Previously you imported the BeautifulSoup class from a module also
called BeautifulSoup. To save keystrokes and make it clear which
version of the API is in use, the module is now called 'bs4':

    >>> from bs4 import BeautifulSoup

=== It works with Python 3 ===

Beautiful Soup 3.1.0 worked with Python 3, but the parser it used was
so bad that it barely worked at all. Beautiful Soup 4 works with
Python 3, and since its parser is pluggable, you don't sacrifice
quality.

Special thanks to Thomas Kluyver and Ezio Melotti for getting Python 3
support to the finish line. Ezio Melotti is also to thank for greatly
improving the HTML parser that comes with Python 3.2.

=== CDATA sections are normal text, if they're understood at all. ===

Currently, the lxml and html5lib HTML parsers ignore CDATA sections in
markup:

 <p><![CDATA[foo]]></p> => <p></p>

A future version of html5lib will turn CDATA sections into text nodes,
but only within tags like <svg> and <math>:

 <svg><![CDATA[foo]]></svg> => <p>foo</p>

The default XML parser (which uses lxml behind the scenes) turns CDATA
sections into ordinary text elements:

 <p><![CDATA[foo]]></p> => <p>foo</p>

In theory it's possible to preserve the CDATA sections when using the
XML parser, but I don't see how to get it to work in practice.

=== Miscellaneous other stuff ===

If the BeautifulSoup instance has .is_xml set to True, an appropriate
XML declaration will be emitted when the tree is transformed into a
string:

    <?xml version="1.0" encoding="utf-8">
    <markup>
     ...
    </markup>

The ['lxml', 'xml'] tree builder sets .is_xml to True; the other tree
builders set it to False. If you want to parse XHTML with an HTML
parser, you can set it manually.


= 3.2.0 =

The 3.1 series wasn't very useful, so I renamed the 3.0 series to 3.2
to make it obvious which one you should use.

= 3.1.0 =

A hybrid version that supports 2.4 and can be automatically converted
to run under Python 3.0. There are three backwards-incompatible
changes you should be aware of, but no new features or deliberate
behavior changes.

1. str() may no longer do what you want. This is because the meaning
of str() inverts between Python 2 and 3; in Python 2 it gives you a
byte string, in Python 3 it gives you a Unicode string.

The effect of this is that you can't pass an encoding to .__str__
anymore. Use encode() to get a string and decode() to get Unicode, and
you'll be ready (well, readier) for Python 3.

2. Beautiful Soup is now based on HTMLParser rather than SGMLParser,
which is gone in Python 3. There's some bad HTML that SGMLParser
handled but HTMLParser doesn't, usually to do with attribute values
that aren't closed or have brackets inside them:

  <a href="foo</a>, </a><a href="bar">baz</a>
  <a b="<a>">', '<a b="&lt;a&gt;"></a><a>"></a>

A later version of Beautiful Soup will allow you to plug in different
parsers to make tradeoffs between speed and the ability to handle bad
HTML.

3. In Python 3 (but not Python 2), HTMLParser converts entities within
attributes to the corresponding Unicode characters. In Python 2 it's
possible to parse this string and leave the &eacute; intact.

 <a href="http://crummy.com?sacr&eacute;&bleu">

In Python 3, the &eacute; is always converted to \xe9 during
parsing.


= 3.0.7a =

Added an import that makes BS work in Python 2.3.


= 3.0.7 =

Fixed a UnicodeDecodeError when unpickling documents that contain
non-ASCII characters.

Fixed a TypeError that occurred in some circumstances when a tag
contained no text.

Jump through hoops to avoid the use of chardet, which can be extremely
slow in some circumstances. UTF-8 documents should never trigger the
use of chardet.

Whitespace is preserved inside <pre> and <textarea> tags that contain
nothing but whitespace.

Beautiful Soup can now parse a doctype that's scoped to an XML namespace.


= 3.0.6 =

Got rid of a very old debug line that prevented chardet from working.

Added a Tag.decompose() method that completely disconnects a tree or a
subset of a tree, breaking it up into bite-sized pieces that are
easy for the garbage collecter to collect.

Tag.extract() now returns the tag that was extracted.

Tag.findNext() now does something with the keyword arguments you pass
it instead of dropping them on the floor.

Fixed a Unicode conversion bug.

Fixed a bug that garbled some <meta> tags when rewriting them.


= 3.0.5 =

Soup objects can now be pickled, and copied with copy.deepcopy.

Tag.append now works properly on existing BS objects. (It wasn't
originally intended for outside use, but it can be now.) (Giles
Radford)

Passing in a nonexistent encoding will no longer crash the parser on
Python 2.4 (John Nagle).

Fixed an underlying bug in SGMLParser that thinks ASCII has 255
characters instead of 127 (John Nagle).

Entities are converted more consistently to Unicode characters.

Entity references in attribute values are now converted to Unicode
characters when appropriate. Numeric entities are always converted,
because SGMLParser always converts them outside of attribute values.

ALL_ENTITIES happens to just be the XHTML entities, so I renamed it to
XHTML_ENTITIES.

The regular expression for bare ampersands was too loose. In some
cases ampersands were not being escaped. (Sam Ruby?)

Non-breaking spaces and other special Unicode space characters are no
longer folded to ASCII spaces. (Robert Leftwich)

Information inside a TEXTAREA tag is now parsed literally, not as HTML
tags. TEXTAREA now works exactly the same way as SCRIPT. (Zephyr Fang)

= 3.0.4 =

Fixed a bug that crashed Unicode conversion in some cases.

Fixed a bug that prevented UnicodeDammit from being used as a
general-purpose data scrubber.

Fixed some unit test failures when running against Python 2.5.

When considering whether to convert smart quotes, UnicodeDammit now
looks at the original encoding in a case-insensitive way.

= 3.0.3 (20060606) =

Beautiful Soup is now usable as a way to clean up invalid XML/HTML (be
sure to pass in an appropriate value for convertEntities, or XML/HTML
entities might stick around that aren't valid in HTML/XML). The result
may not validate, but it should be good enough to not choke a
real-world XML parser. Specifically, the output of a properly
constructed soup object should always be valid as part of an XML
document, but parts may be missing if they were missing in the
original. As always, if the input is valid XML, the output will also
be valid.

= 3.0.2 (20060602) =

Previously, Beautiful Soup correctly handled attribute values that
contained embedded quotes (sometimes by escaping), but not other kinds
of XML character. Now, it correctly handles or escapes all special XML
characters in attribute values.

I aliased methods to the 2.x names (fetch, find, findText, etc.) for
backwards compatibility purposes. Those names are deprecated and if I
ever do a 4.0 I will remove them. I will, I tell you!

Fixed a bug where the findAll method wasn't passing along any keyword
arguments.

When run from the command line, Beautiful Soup now acts as an HTML
pretty-printer, not an XML pretty-printer.

= 3.0.1 (20060530) =

Reintroduced the "fetch by CSS class" shortcut. I thought keyword
arguments would replace it, but they don't. You can't call soup('a',
class='foo') because class is a Python keyword.

If Beautiful Soup encounters a meta tag that declares the encoding,
but a SoupStrainer tells it not to parse that tag, Beautiful Soup will
no longer try to rewrite the meta tag to mention the new
encoding. Basically, this makes SoupStrainers work in real-world
applications instead of crashing the parser.

= 3.0.0 "Who would not give all else for two p" (20060528) =

This release is not backward-compatible with previous releases. If
you've got code written with a previous version of the library, go
ahead and keep using it, unless one of the features mentioned here
really makes your life easier. Since the library is self-contained,
you can include an old copy of the library in your old applications,
and use the new version for everything else.

The documentation has been rewritten and greatly expanded with many
more examples.

Beautiful Soup autodetects the encoding of a document (or uses the one
you specify), and converts it from its native encoding to
Unicode. Internally, it only deals with Unicode strings. When you
print out the document, it converts to UTF-8 (or another encoding you
specify). [Doc reference]

It's now easy to make large-scale changes to the parse tree without
screwing up the navigation members. The methods are extract,
replaceWith, and insert. [Doc reference. See also Improving Memory
Usage with extract]

Passing True in as an attribute value gives you tags that have any
value for that attribute. You don't have to create a regular
expression. Passing None for an attribute value gives you tags that
don't have that attribute at all.

Tag objects now know whether or not they're self-closing. This avoids
the problem where Beautiful Soup thought that tags like <BR /> were
self-closing even in XML documents. You can customize the self-closing
tags for a parser object by passing them in as a list of
selfClosingTags: you don't have to subclass anymore.

There's a new built-in parser, MinimalSoup, which has most of
BeautifulSoup's HTML-specific rules, but no tag nesting rules. [Doc
reference]

You can use a SoupStrainer to tell Beautiful Soup to parse only part
of a document. This saves time and memory, often making Beautiful Soup
about as fast as a custom-built SGMLParser subclass. [Doc reference,
SoupStrainer reference]

You can (usually) use keyword arguments instead of passing a
dictionary of attributes to a search method. That is, you can replace
soup(args={"id" : "5"}) with soup(id="5"). You can still use args if
(for instance) you need to find an attribute whose name clashes with
the name of an argument to findAll. [Doc reference: **kwargs attrs]

The method names have changed to the better method names used in
Rubyful Soup. Instead of find methods and fetch methods, there are
only find methods. Instead of a scheme where you can't remember which
method finds one element and which one finds them all, we have find
and findAll. In general, if the method name mentions All or a plural
noun (eg. findNextSiblings), then it finds many elements
method. Otherwise, it only finds one element. [Doc reference]

Some of the argument names have been renamed for clarity. For instance
avoidParserProblems is now parserMassage.

Beautiful Soup no longer implements a feed method. You need to pass a
string or a filehandle into the soup constructor, not with feed after
the soup has been created. There is still a feed method, but it's the
feed method implemented by SGMLParser and calling it will bypass
Beautiful Soup and cause problems.

The NavigableText class has been renamed to NavigableString. There is
no NavigableUnicodeString anymore, because every string inside a
Beautiful Soup parse tree is a Unicode string.

findText and fetchText are gone. Just pass a text argument into find
or findAll.

Null was more trouble than it was worth, so I got rid of it. Anything
that used to return Null now returns None.

Special XML constructs like comments and CDATA now have their own
NavigableString subclasses, instead of being treated as oddly-formed
data. If you parse a document that contains CDATA and write it back
out, the CDATA will still be there.

When you're parsing a document, you can get Beautiful Soup to convert
XML or HTML entities into the corresponding Unicode characters. [Doc
reference]

= 2.1.1 (20050918) =

Fixed a serious performance bug in BeautifulStoneSoup which was
causing parsing to be incredibly slow.

Corrected several entities that were previously being incorrectly
translated from Microsoft smart-quote-like characters.

Fixed a bug that was breaking text fetch.

Fixed a bug that crashed the parser when text chunks that look like
HTML tag names showed up within a SCRIPT tag.

THEAD, TBODY, and TFOOT tags are now nestable within TABLE
tags. Nested tables should parse more sensibly now.

BASE is now considered a self-closing tag.

= 2.1.0 "Game, or any other dish?" (20050504) =

Added a wide variety of new search methods which, given a starting
point inside the tree, follow a particular navigation member (like
nextSibling) over and over again, looking for Tag and NavigableText
objects that match certain criteria. The new methods are findNext,
fetchNext, findPrevious, fetchPrevious, findNextSibling,
fetchNextSiblings, findPreviousSibling, fetchPreviousSiblings,
findParent, and fetchParents. All of these use the same basic code
used by first and fetch, so you can pass your weird ways of matching
things into these methods.

The fetch method and its derivatives now accept a limit argument.

You can now pass keyword arguments when calling a Tag object as though
it were a method.

Fixed a bug that caused all hand-created tags to share a single set of
attributes.

= 2.0.3 (20050501) =

Fixed Python 2.2 support for iterators.

Fixed a bug that gave the wrong representation to tags within quote
tags like <script>.

Took some code from Mark Pilgrim that treats CDATA declarations as
data instead of ignoring them.

Beautiful Soup's setup.py will now do an install even if the unit
tests fail. It won't build a source distribution if the unit tests
fail, so I can't release a new version unless they pass.

= 2.0.2 (20050416) =

Added the unit tests in a separate module, and packaged it with
distutils.

Fixed a bug that sometimes caused renderContents() to return a Unicode
string even if there was no Unicode in the original string.

Added the done() method, which closes all of the parser's open
tags. It gets called automatically when you pass in some text to the
constructor of a parser class; otherwise you must call it yourself.

Reinstated some backwards compatibility with 1.x versions: referencing
the string member of a NavigableText object returns the NavigableText
object instead of throwing an error.

= 2.0.1 (20050412) =

Fixed a bug that caused bad results when you tried to reference a tag
name shorter than 3 characters as a member of a Tag, eg. tag.table.td.

Made sure all Tags have the 'hidden' attribute so that an attempt to
access tag.hidden doesn't spawn an attempt to find a tag named
'hidden'.

Fixed a bug in the comparison operator.

= 2.0.0 "Who cares for fish?" (20050410)

Beautiful Soup version 1 was very useful but also pretty stupid. I
originally wrote it without noticing any of the problems inherent in
trying to build a parse tree out of ambiguous HTML tags. This version
solves all of those problems to my satisfaction. It also adds many new
clever things to make up for the removal of the stupid things.

== Parsing ==

The parser logic has been greatly improved, and the BeautifulSoup
class should much more reliably yield a parse tree that looks like
what the page author intended. For a particular class of odd edge
cases that now causes problems, there is a new class,
ICantBelieveItsBeautifulSoup.

By default, Beautiful Soup now performs some cleanup operations on
text before parsing it. This is to avoid common problems with bad
definitions and self-closing tags that crash SGMLParser. You can
provide your own set of cleanup operations, or turn it off
altogether. The cleanup operations include fixing self-closing tags
that don't close, and replacing Microsoft smart quotes and similar
characters with their HTML entity equivalents.

You can now get a pretty-print version of parsed HTML to get a visual
picture of how Beautiful Soup parses it, with the Tag.prettify()
method.

== Strings and Unicode ==

There are separate NavigableText subclasses for ASCII and Unicode
strings. These classes directly subclass the corresponding base data
types. This means you can treat NavigableText objects as strings
instead of having to call methods on them to get the strings.

str() on a Tag always returns a string, and unicode() always returns
Unicode. Previously it was inconsistent.

== Tree traversal ==

In a first() or fetch() call, the tag name or the desired value of an
attribute can now be any of the following:

 * A string (matches that specific tag or that specific attribute value)
 * A list of strings (matches any tag or attribute value in the list)
 * A compiled regular expression object (matches any tag or attribute
   value that matches the regular expression)
 * A callable object that takes the Tag object or attribute value as a
   string. It returns None/false/empty string if the given string
   doesn't match, and any other value if it does.

This is much easier to use than SQL-style wildcards (see, regular
expressions are good for something). Because of this, I took out
SQL-style wildcards. I'll put them back if someone complains, but
their removal simplifies the code a lot.

You can use fetch() and first() to search for text in the parse tree,
not just tags. There are new alias methods fetchText() and firstText()
designed for this purpose. As with searching for tags, you can pass in
a string, a regular expression object, or a method to match your text.

If you pass in something besides a map to the attrs argument of
fetch() or first(), Beautiful Soup will assume you want to match that
thing against the "class" attribute. When you're scraping
well-structured HTML, this makes your code a lot cleaner.

1.x and 2.x both let you call a Tag object as a shorthand for
fetch(). For instance, foo("bar") is a shorthand for
foo.fetch("bar"). In 2.x, you can also access a specially-named member
of a Tag object as a shorthand for first(). For instance, foo.barTag
is a shorthand for foo.first("bar"). By chaining these shortcuts you
traverse a tree in very little code: for header in
soup.bodyTag.pTag.tableTag('th'):

If an element relationship (like parent or next) doesn't apply to a
tag, it'll now show up Null instead of None. first() will also return
Null if you ask it for a nonexistent tag. Null is an object that's
just like None, except you can do whatever you want to it and it'll
give you Null instead of throwing an error.

This lets you do tree traversals like soup.htmlTag.headTag.titleTag
without having to worry if the intermediate stages are actually
there. Previously, if there was no 'head' tag in the document, headTag
in that instance would have been None, and accessing its 'titleTag'
member would have thrown an AttributeError. Now, you can get what you
want when it exists, and get Null when it doesn't, without having to
do a lot of conditionals checking to see if every stage is None.

There are two new relations between page elements: previousSibling and
nextSibling. They reference the previous and next element at the same
level of the parse tree. For instance, if you have HTML like this:

  <p><ul><li>Foo<br /><li>Bar</ul>

The first 'li' tag has a previousSibling of Null and its nextSibling
is the second 'li' tag. The second 'li' tag has a nextSibling of Null
and its previousSibling is the first 'li' tag. The previousSibling of
the 'ul' tag is the first 'p' tag. The nextSibling of 'Foo' is the
'br' tag.

I took out the ability to use fetch() to find tags that have a
specific list of contents. See, I can't even explain it well. It was
really difficult to use, I never used it, and I don't think anyone
else ever used it. To the extent anyone did, they can probably use
fetchText() instead. If it turns out someone needs it I'll think of
another solution.

== Tree manipulation ==

You can add new attributes to a tag, and delete attributes from a
tag. In 1.x you could only change a tag's existing attributes.

== Porting Considerations ==

There are three changes in 2.0 that break old code:

In the post-1.2 release you could pass in a function into fetch(). The
function took a string, the tag name. In 2.0, the function takes the
actual Tag object.

It's no longer to pass in SQL-style wildcards to fetch(). Use a
regular expression instead.

The different parsing algorithm means the parse tree may not be shaped
like you expect. This will only actually affect you if your code uses
one of the affected parts. I haven't run into this problem yet while
porting my code.

= Between 1.2 and 2.0 =

This is the release to get if you want Python 1.5 compatibility.

The desired value of an attribute can now be any of the following:

 * A string
 * A string with SQL-style wildcards
 * A compiled RE object
 * A callable that returns None/false/empty string if the given value
   doesn't match, and any other value otherwise.

This is much easier to use than SQL-style wildcards (see, regular
expressions are good for something). Because of this, I no longer
recommend you use SQL-style wildcards. They may go away in a future
release to clean up the code.

Made Beautiful Soup handle processing instructions as text instead of
ignoring them.

Applied patch from Richie Hindle (richie at entrian dot com) that
makes tag.string a shorthand for tag.contents[0].string when the tag
has only one string-owning child.

Added still more nestable tags. The nestable tags thing won't work in
a lot of cases and needs to be rethought.

Fixed an edge case where searching for "%foo" would match any string
shorter than "foo".

= 1.2 "Who for such dainties would not stoop?" (20040708) =

Applied patch from Ben Last (ben at benlast dot com) that made
Tag.renderContents() correctly handle Unicode.

Made BeautifulStoneSoup even dumber by making it not implicitly close
a tag when another tag of the same type is encountered; only when an
actual closing tag is encountered. This change courtesy of Fuzzy (mike
at pcblokes dot com). BeautifulSoup still works as before.

= 1.1 "Swimming in a hot tureen" =

Added more 'nestable' tags. Changed popping semantics so that when a
nestable tag is encountered, tags are popped up to the previously
encountered nestable tag (of whatever kind). I will revert this if
enough people complain, but it should make more people's lives easier
than harder. This enhancement was suggested by Anthony Baxter (anthony
at interlink dot com dot au).

= 1.0 "So rich and green" (20040420) =

Initial release.<|MERGE_RESOLUTION|>--- conflicted
+++ resolved
@@ -1,5 +1,4 @@
-<<<<<<< HEAD
-= 4.13.0 ()
+= 4.13.0 (Unreleased)
 
 * append(), extend(), and insert() were moved from PageElement to
   Tag. Those methods manipulate the 'contents' collection, so they would
@@ -16,12 +15,11 @@
 
 * Using PageElement.replace_with() to replace an element with itself
   returns the element instead of None.
-=======
+
 = 4.12.2 (20230407)
 
 * Fixed an unhandled exception in BeautifulSoup.decode_contents
   and methods that call it. [bug=2015545]
->>>>>>> e3e5ce6a
 
 = 4.12.1 (20230405)
 
