--- conflicted
+++ resolved
@@ -341,6 +341,7 @@
 
     def test_find_all_next(self):
         self.assertSelects(self.start.find_all_next('b'), ["Two", "Three"])
+        self.start.find_all_next(id=3)
         self.assertSelects(self.start.find_all_next(id=3), ["Three"])
 
     def test_find_next(self):
@@ -456,13 +457,8 @@
         self.assertEquals(self.start.next_sibling['id'], '2')
         self.assertEquals(self.start.next_sibling.next_sibling['id'], '3')
 
-<<<<<<< HEAD
-        # Note the difference between next_sibling and next.
-        self.assertEquals(self.start.next['id'], '1.1')
-=======
-        # Note the difference between nextSibling and next.
+        # Note the difference between next_sibling and next_element.
         self.assertEquals(self.start.next_element['id'], '1.1')
->>>>>>> c29185a0
 
     def test_next_sibling_may_not_exist(self):
         self.assertEquals(self.tree.html.next_sibling, None)
@@ -506,13 +502,8 @@
         self.assertEquals(self.end.previous_sibling['id'], '3')
         self.assertEquals(self.end.previous_sibling.previous_sibling['id'], '2')
 
-<<<<<<< HEAD
-        # Note the difference between previous_sibling and previous.
-        self.assertEquals(self.end.previous['id'], '3.1')
-=======
-        # Note the difference between previousSibling and previous.
+        # Note the difference between previous_sibling and previous_element.
         self.assertEquals(self.end.previous_element['id'], '3.1')
->>>>>>> c29185a0
 
     def test_previous_sibling_may_not_exist(self):
         self.assertEquals(self.tree.html.previous_sibling, None)
@@ -619,13 +610,8 @@
         self.assertEqual(new_text.previous_sibling, "Argh!")
         self.assertEqual(new_text.previous_sibling.next_sibling, new_text)
 
-<<<<<<< HEAD
         self.assertEqual(new_text.next_sibling, None)
-        self.assertEqual(new_text.next, soup.c)
-=======
-        self.assertEqual(new_text.nextSibling, None)
         self.assertEqual(new_text.next_element, soup.c)
->>>>>>> c29185a0
 
     def test_insert_tag(self):
         builder = self.default_builder
@@ -678,13 +664,8 @@
 
         self.assertEquals(show.parent, None)
         self.assertEquals(no.parent, soup.p)
-<<<<<<< HEAD
-        self.assertEquals(no.next, "no")
+        self.assertEquals(no.next_element, "no")
         self.assertEquals(no.next_sibling, " business")
-=======
-        self.assertEquals(no.next_element, "no")
-        self.assertEquals(no.nextSibling, " business")
->>>>>>> c29185a0
 
     def test_nested_tag_replace_with(self):
         soup = self.soup(
@@ -702,38 +683,24 @@
 
         # The <b> tag is now an orphan.
         self.assertEqual(remove_tag.parent, None)
-<<<<<<< HEAD
-        self.assertEqual(remove_tag.find(text="right").next, None)
-        self.assertEqual(remove_tag.previous, None)
+        self.assertEqual(remove_tag.find(text="right").next_element, None)
+        self.assertEqual(remove_tag.previous_element, None)
         self.assertEqual(remove_tag.next_sibling, None)
         self.assertEqual(remove_tag.previous_sibling, None)
-
-        # The <f> tag is now connected to the <a> tag.
-        self.assertEqual(move_tag.parent, soup.a)
-        self.assertEqual(move_tag.previous, "We")
-        self.assertEqual(move_tag.next.next, soup.e)
-        self.assertEqual(move_tag.next_sibling, None)
-=======
-        self.assertEqual(remove_tag.find(text="right").next_element, None)
-        self.assertEqual(remove_tag.previous_element, None)
-        self.assertEqual(remove_tag.nextSibling, None)
-        self.assertEqual(remove_tag.previousSibling, None)
 
         # The <f> tag is now connected to the <a> tag.
         self.assertEqual(move_tag.parent, soup.a)
         self.assertEqual(move_tag.previous_element, "We")
         self.assertEqual(move_tag.next_element.next_element, soup.e)
-        self.assertEqual(move_tag.nextSibling, None)
->>>>>>> c29185a0
+        self.assertEqual(move_tag.next_sibling, None)
 
         # The gap where the <f> tag used to be has been mended, and
         # the word "to" is now connected to the <g> tag.
         to_text = soup.find(text="to")
         g_tag = soup.g
-<<<<<<< HEAD
-        self.assertEqual(to_text.next, g_tag)
+        self.assertEqual(to_text.next_element, g_tag)
         self.assertEqual(to_text.next_sibling, g_tag)
-        self.assertEqual(g_tag.previous, to_text)
+        self.assertEqual(g_tag.previous_element, to_text)
         self.assertEqual(g_tag.previous_sibling, to_text)
 
     def test_replace_with_children(self):
@@ -743,12 +710,6 @@
         tree.em.replace_with_children()
         self.assertEqual(tree.em, None)
         self.assertEqual(tree.p.text, "Unneeded formatting is unneeded")
-=======
-        self.assertEqual(to_text.next_element, g_tag)
-        self.assertEqual(to_text.nextSibling, g_tag)
-        self.assertEqual(g_tag.previous_element, to_text)
-        self.assertEqual(g_tag.previousSibling, to_text)
->>>>>>> c29185a0
 
     def test_extract(self):
         soup = self.soup(
@@ -770,10 +731,9 @@
         # The gap where the extracted tag used to be has been mended.
         content_1 = soup.find(text="Some content. ")
         content_2 = soup.find(text=" More content.")
-<<<<<<< HEAD
-        self.assertEquals(content_1.next, content_2)
+        self.assertEquals(content_1.next_element, content_2)
         self.assertEquals(content_1.next_sibling, content_2)
-        self.assertEquals(content_2.previous, content_1)
+        self.assertEquals(content_2.previous_element, content_1)
         self.assertEquals(content_2.previous_sibling, content_1)
 
     def test_clear(self):
@@ -797,12 +757,6 @@
         self.assertEqual(soup.a.contents, ["foo"])
         soup.b.string = "bar"
         self.assertEqual(soup.b.contents, ["bar"])
-=======
-        self.assertEquals(content_1.next_element, content_2)
-        self.assertEquals(content_1.nextSibling, content_2)
-        self.assertEquals(content_2.previous_element, content_1)
-        self.assertEquals(content_2.previousSibling, content_1)
->>>>>>> c29185a0
 
 
 class TestElementObjects(SoupTest):
