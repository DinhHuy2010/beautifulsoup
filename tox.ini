# TODO: we need to test with the three supported character
# encoding autodetection libraries: cchardet, chardet, and charset-normalizer
[tox]
env_list =
<<<<<<< HEAD
    py{37, 38, 39, 310, 311},bare,docs
minversion = 4.4.8
=======
    py{36, 37, 38, 39, 310, 311, 312},bare,docs
minversion = 3.28.0
>>>>>>> 496f064d
skip_missing_interpreters = true

[testenv]
package = wheel
wheel_build_env = .pkg
description = run the tests with all dependencies installed
deps = lxml
     html5lib
     soupsieve>=1.2
     pytest>=6
commands = pytest {tty:--color=yes} {posargs}

[testenv:docs]
basepython = python3
description = build the documentation
deps = sphinx
commands = sphinx-build -b html doc/source doc/build/html

[testenv:bare]
description = run the tests on the oldest supported version of Python, without any dependencies installed
basepython = python3.7
deps = pytest>=6<|MERGE_RESOLUTION|>--- conflicted
+++ resolved
@@ -2,13 +2,8 @@
 # encoding autodetection libraries: cchardet, chardet, and charset-normalizer
 [tox]
 env_list =
-<<<<<<< HEAD
-    py{37, 38, 39, 310, 311},bare,docs
-minversion = 4.4.8
-=======
-    py{36, 37, 38, 39, 310, 311, 312},bare,docs
+    py{37, 38, 39, 310, 311, 312},bare,docs
 minversion = 3.28.0
->>>>>>> 496f064d
 skip_missing_interpreters = true
 
 [testenv]
